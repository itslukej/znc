--- conflicted
+++ resolved
@@ -1,7 +1,6 @@
-<<<<<<< HEAD
 # (unreleased)
 
-## Changes
+## Changes (need to verify this)
 
 * workarounds during config parsing for old ZNC versions removed
     * incompatible configs give an error during startup indicating the problem
@@ -12,7 +11,9 @@
     * it is not called during ZNC startup any more
 * Fix build on Solaris 10
 * Fix build with LibreSSL
-=======
+
+
+
 # ZNC 1.6.2 (2015-11-15)
 
 ## Fixes
@@ -54,7 +55,6 @@
     * Say "number" instead of "nr".
 * route_replies:
     * Make the timeout error message more clear.
->>>>>>> 840acbfb
 
 
 
