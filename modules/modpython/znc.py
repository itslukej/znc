--- conflicted
+++ resolved
@@ -425,57 +425,6 @@
 
 
 def load_module(modname, args, user, retmsg, modpython):
-<<<<<<< HEAD
-	'''Returns 0 if not found, 1 on loading error, 2 on success'''
-	if re.search(r'[^a-zA-Z0-9_]', modname) is not None:
-		retmsg.s = 'Module names can only contain letters, numbers and underscores, [{0}] is invalid.'.format(modname)
-		return 1
-	pymodule, datapath = find_open(modname)
-	if pymodule is None:
-		return 0
-	if modname not in pymodule.__dict__:
-		retmsg.s = "Python module [{0}] doesn't have class named [{1}]".format(pymodule.__file__, modname)
-		return 1
-	cl = pymodule.__dict__[modname]
-	module = cl()
-	module._cmod = CreatePyModule(user, modname, datapath, module, modpython)
-	module.nv = ModuleNV(module._cmod)
-	module.SetDescription(get_descr(cl))
-	module.SetArgs(args)
-	module.SetModPath(pymodule.__file__)
-	user.GetModules().push_back(module._cmod)
-	try:
-		loaded = True
-		if not module.OnLoad(args, retmsg):
-			if retmsg.s == '':
-				retmsg.s = 'Module [{0}] aborted.'.format(modname)
-			else:
-				retmsg.s = 'Module [{0}] aborted: {1}'.format(modname, retmsg.s)
-			loaded = False
-	except BaseException:
-		if retmsg.s == '':
-			retmsg.s = 'Got exception: {0}'.format(traceback.format_exc())
-		else:
-			retmsg.s = '{0}; Got exception: {1}'.format(retmsg.s, traceback.format_exc())
-		loaded = False
-	except:
-		if retmsg.s == '':
-			retmsg.s = 'Got exception.'
-		else:
-			retmsg.s = '{0}; Got exception.'.format(retmsg.s)
-		loaded = False
-
-	if loaded:
-		if retmsg.s == '':
-			retmsg.s = "[{0}]".format(pymodule.__file__)
-		else:
-			retmsg.s = "[{1}] [{0}]".format(pymodule.__file__, retmsg.s)
-		return 2
-	print(retmsg.s)
-
-	unload_module(module)
-	return 1
-=======
     '''Returns 0 if not found, 1 on loading error, 2 on success'''
     if re.search(r'[^a-zA-Z0-9_]', modname) is not None:
         retmsg.s = 'Module names can only contain letters, numbers and ' \
@@ -521,18 +470,16 @@
 
     if loaded:
         if retmsg.s == '':
-            retmsg.s = "Loaded module [{0}] [{1}]".format(modname,
-                pymodule.__file__)
+            retmsg.s = "[{0}]".format(pymodule.__file__)
         else:
-            retmsg.s = "Loaded module [{0}] [{2}] [{1}]".format(modname,
-                pymodule.__file__, retmsg.s)
+            retmsg.s = "[{1}] [{0}]".format(pymodule.__file__,
+                retmsg.s)
         return 2
     print(retmsg.s)
 
     unload_module(module)
     return 1
 
->>>>>>> 233566ed
 
 def unload_module(module):
     module.OnShutdown()
