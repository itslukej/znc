/*
 * Copyright (C) 2004-2016 ZNC, see the NOTICE file for details.
 *
 * Licensed under the Apache License, Version 2.0 (the "License");
 * you may not use this file except in compliance with the License.
 * You may obtain a copy of the License at
 *
 *     http://www.apache.org/licenses/LICENSE-2.0
 *
 * Unless required by applicable law or agreed to in writing, software
 * distributed under the License is distributed on an "AS IS" BASIS,
 * WITHOUT WARRANTIES OR CONDITIONS OF ANY KIND, either express or implied.
 * See the License for the specific language governing permissions and
 * limitations under the License.
 */

#include <znc/Chan.h>
#include <znc/Server.h>
#include <znc/User.h>
#include <znc/IRCNetwork.h>
#include <znc/IRCSock.h>

using std::stringstream;
using std::make_pair;
using std::set;
using std::vector;
using std::map;

/* Stuff to be able to write this:
   // i will be name of local variable, see below
   // pUser can be nullptr if only global modules are needed
   FOR_EACH_MODULE(i, pUser) {
       // i is local variable of type CModules::iterator,
       // so *i has type CModule*
   }
*/
struct FOR_EACH_MODULE_Type {
    enum {
        AtGlobal,
        AtUser,
        AtNetwork,
    } where;
    CModules CMtemp;
    CModules& CMuser;
    CModules& CMnet;
    FOR_EACH_MODULE_Type(CUser* pUser)
        : CMuser(pUser ? pUser->GetModules() : CMtemp), CMnet(CMtemp) {
        where = AtGlobal;
    }
    FOR_EACH_MODULE_Type(CIRCNetwork* pNetwork)
        : CMuser(pNetwork ? pNetwork->GetUser()->GetModules() : CMtemp),
          CMnet(pNetwork ? pNetwork->GetModules() : CMtemp) {
        where = AtGlobal;
    }
    FOR_EACH_MODULE_Type(std::pair<CUser*, CIRCNetwork*> arg)
        : CMuser(arg.first ? arg.first->GetModules() : CMtemp),
          CMnet(arg.second ? arg.second->GetModules() : CMtemp) {
        where = AtGlobal;
    }
    operator bool() { return false; }
};

inline bool FOR_EACH_MODULE_CanContinue(FOR_EACH_MODULE_Type& state,
                                        CModules::iterator& i) {
    if (state.where == FOR_EACH_MODULE_Type::AtGlobal &&
        i == CZNC::Get().GetModules().end()) {
        i = state.CMuser.begin();
        state.where = FOR_EACH_MODULE_Type::AtUser;
    }
    if (state.where == FOR_EACH_MODULE_Type::AtUser &&
        i == state.CMuser.end()) {
        i = state.CMnet.begin();
        state.where = FOR_EACH_MODULE_Type::AtNetwork;
    }
    return !(state.where == FOR_EACH_MODULE_Type::AtNetwork &&
             i == state.CMnet.end());
}

#define FOR_EACH_MODULE(I, pUserOrNetwork)                            \
    if (FOR_EACH_MODULE_Type FOR_EACH_MODULE_Var = pUserOrNetwork) {  \
    } else                                                            \
        for (CModules::iterator I = CZNC::Get().GetModules().begin(); \
             FOR_EACH_MODULE_CanContinue(FOR_EACH_MODULE_Var, I); ++I)

class CWebAdminMod : public CModule {
  public:
    MODCONSTRUCTOR(CWebAdminMod) {
        VPair vParams;
        vParams.push_back(make_pair("user", ""));
        AddSubPage(std::make_shared<CWebSubPage>("settings", "Global Settings",
                                                 CWebSubPage::F_ADMIN));
        AddSubPage(std::make_shared<CWebSubPage>("edituser", "Your Settings",
                                                 vParams));
        AddSubPage(
            std::make_shared<CWebSubPage>("traffic", "Traffic Info", vParams));
        AddSubPage(std::make_shared<CWebSubPage>("listusers", "Manage Users",
                                                 CWebSubPage::F_ADMIN));
    }

    ~CWebAdminMod() override {}

    bool OnLoad(const CString& sArgStr, CString& sMessage) override {
        if (sArgStr.empty() || CModInfo::GlobalModule != GetType()) return true;

        // We don't accept any arguments, but for backwards
        // compatibility we have to do some magic here.
        sMessage = "Arguments converted to new syntax";

        bool bSSL = false;
        bool bIPv6 = false;
        bool bShareIRCPorts = true;
        unsigned short uPort = 8080;
        CString sArgs(sArgStr);
        CString sPort;
        CString sListenHost;
        CString sURIPrefix;

        while (sArgs.Left(1) == "-") {
            CString sOpt = sArgs.Token(0);
            sArgs = sArgs.Token(1, true);

            if (sOpt.Equals("-IPV6")) {
                bIPv6 = true;
            } else if (sOpt.Equals("-IPV4")) {
                bIPv6 = false;
            } else if (sOpt.Equals("-noircport")) {
                bShareIRCPorts = false;
            } else {
                // Uhm... Unknown option? Let's just ignore all
                // arguments, older versions would have returned
                // an error and denied loading
                return true;
            }
        }

        // No arguments left: Only port sharing
        if (sArgs.empty() && bShareIRCPorts) return true;

        if (sArgs.find(" ") != CString::npos) {
            sListenHost = sArgs.Token(0);
            sPort = sArgs.Token(1, true);
        } else {
            sPort = sArgs;
        }

        if (sPort.Left(1) == "+") {
            sPort.TrimLeft("+");
            bSSL = true;
        }

        if (!sPort.empty()) {
            uPort = sPort.ToUShort();
        }

        if (!bShareIRCPorts) {
            // Make all existing listeners IRC-only
            const vector<CListener*>& vListeners = CZNC::Get().GetListeners();
            for (CListener* pListener : vListeners) {
                pListener->SetAcceptType(CListener::ACCEPT_IRC);
            }
        }

        // Now turn that into a listener instance
        CListener* pListener = new CListener(
            uPort, sListenHost, sURIPrefix, bSSL,
            (!bIPv6 ? ADDR_IPV4ONLY : ADDR_ALL), CListener::ACCEPT_HTTP);

        if (!pListener->Listen()) {
            sMessage = "Failed to add backwards-compatible listener";
            return false;
        }
        CZNC::Get().AddListener(pListener);

        SetArgs("");
        return true;
    }

    CUser* GetNewUser(CWebSock& WebSock, CUser* pUser) {
        std::shared_ptr<CWebSession> spSession = WebSock.GetSession();
        CString sUsername = WebSock.GetParam("newuser");

        if (sUsername.empty()) {
            sUsername = WebSock.GetParam("user");
        }

        if (sUsername.empty()) {
            WebSock.PrintErrorPage("Invalid Submission [Username is required]");
            return nullptr;
        }

        if (pUser) {
            /* If we are editing a user we must not change the user name */
            sUsername = pUser->GetUserName();
        }

        CString sArg = WebSock.GetParam("password");

        if (sArg != WebSock.GetParam("password2")) {
            WebSock.PrintErrorPage(
                "Invalid Submission [Passwords do not match]");
            return nullptr;
        }

        CUser* pNewUser = new CUser(sUsername);

        if (!sArg.empty()) {
            CString sSalt = CUtils::GetSalt();
            CString sHash = CUser::SaltedHash(sArg, sSalt);
            pNewUser->SetPass(sHash, CUser::HASH_DEFAULT, sSalt);
        }

        VCString vsArgs;

        WebSock.GetRawParam("allowedips").Split("\n", vsArgs);
        if (vsArgs.size()) {
            for (const CString& sHost : vsArgs) {
                pNewUser->AddAllowedHost(sHost.Trim_n());
            }
        } else {
            pNewUser->AddAllowedHost("*");
        }

        WebSock.GetRawParam("ctcpreplies").Split("\n", vsArgs);
        for (const CString& sReply : vsArgs) {
            pNewUser->AddCTCPReply(sReply.Token(0).Trim_n(),
                                   sReply.Token(1, true).Trim_n());
        }

        sArg = WebSock.GetParam("nick");
        if (!sArg.empty()) {
            pNewUser->SetNick(sArg);
        }
        sArg = WebSock.GetParam("altnick");
        if (!sArg.empty()) {
            pNewUser->SetAltNick(sArg);
        }
        sArg = WebSock.GetParam("statusprefix");
        if (!sArg.empty()) {
            pNewUser->SetStatusPrefix(sArg);
        }
        sArg = WebSock.GetParam("ident");
        if (!sArg.empty()) {
            pNewUser->SetIdent(sArg);
        }
        sArg = WebSock.GetParam("realname");
        if (!sArg.empty()) {
            pNewUser->SetRealName(sArg);
        }
        sArg = WebSock.GetParam("quitmsg");
        if (!sArg.empty()) {
            pNewUser->SetQuitMsg(sArg);
        }
        sArg = WebSock.GetParam("chanmodes");
        if (!sArg.empty()) {
            pNewUser->SetDefaultChanModes(sArg);
        }
        sArg = WebSock.GetParam("timestampformat");
        if (!sArg.empty()) {
            pNewUser->SetTimestampFormat(sArg);
        }

        sArg = WebSock.GetParam("bindhost");
        // To change BindHosts be admin or don't have DenySetBindHost
        if (spSession->IsAdmin() || !spSession->GetUser()->DenySetBindHost()) {
            CString sArg2 = WebSock.GetParam("dccbindhost");
            if (!sArg.empty()) {
                pNewUser->SetBindHost(sArg);
            }
            if (!sArg2.empty()) {
                pNewUser->SetDCCBindHost(sArg2);
            }
        } else if (pUser) {
            pNewUser->SetBindHost(pUser->GetBindHost());
            pNewUser->SetDCCBindHost(pUser->GetDCCBindHost());
        }

        sArg = WebSock.GetParam("chanbufsize");
        if (!sArg.empty()) {
            // First apply the old limit in case the new one is too high
            if (pUser)
                pNewUser->SetChanBufferSize(pUser->GetChanBufferSize(), true);
            pNewUser->SetChanBufferSize(sArg.ToUInt(), spSession->IsAdmin());
        }

        sArg = WebSock.GetParam("querybufsize");
        if (!sArg.empty()) {
            // First apply the old limit in case the new one is too high
            if (pUser)
                pNewUser->SetQueryBufferSize(pUser->GetQueryBufferSize(), true);
            pNewUser->SetQueryBufferSize(sArg.ToUInt(), spSession->IsAdmin());
        }

        pNewUser->SetSkinName(WebSock.GetParam("skin"));
        pNewUser->SetAutoClearChanBuffer(
            WebSock.GetParam("autoclearchanbuffer").ToBool());
        pNewUser->SetMultiClients(WebSock.GetParam("multiclients").ToBool());
        pNewUser->SetTimestampAppend(
            WebSock.GetParam("appendtimestamp").ToBool());
        pNewUser->SetTimestampPrepend(
            WebSock.GetParam("prependtimestamp").ToBool());
        pNewUser->SetTimezone(WebSock.GetParam("timezone"));
        pNewUser->SetJoinTries(WebSock.GetParam("jointries").ToUInt());
        pNewUser->SetMaxJoins(WebSock.GetParam("maxjoins").ToUInt());
        pNewUser->SetAutoClearQueryBuffer(
            WebSock.GetParam("autoclearquerybuffer").ToBool());
        pNewUser->SetMaxQueryBuffers(
            WebSock.GetParam("maxquerybuffers").ToUInt());

#ifdef HAVE_I18N
        pNewUser->SetLanguage(WebSock.GetParam("language"));
#endif
#ifdef HAVE_ICU
        CString sEncodingUtf = WebSock.GetParam("encoding_utf");
        if (sEncodingUtf == "legacy") {
            pNewUser->SetClientEncoding("");
        }
        CString sEncoding = WebSock.GetParam("encoding");
        if (sEncoding.empty()) {
            sEncoding = "UTF-8";
        }
        if (sEncodingUtf == "send") {
            pNewUser->SetClientEncoding("^" + sEncoding);
        } else if (sEncodingUtf == "receive") {
            pNewUser->SetClientEncoding("*" + sEncoding);
        } else if (sEncodingUtf == "simple") {
            pNewUser->SetClientEncoding(sEncoding);
        }
#endif

        if (spSession->IsAdmin()) {
            pNewUser->SetDenyLoadMod(WebSock.GetParam("denyloadmod").ToBool());
            pNewUser->SetDenySetBindHost(
                WebSock.GetParam("denysetbindhost").ToBool());
            sArg = WebSock.GetParam("maxnetworks");
            if (!sArg.empty()) pNewUser->SetMaxNetworks(sArg.ToUInt());
        } else if (pUser) {
            pNewUser->SetDenyLoadMod(pUser->DenyLoadMod());
            pNewUser->SetDenySetBindHost(pUser->DenySetBindHost());
            pNewUser->SetMaxNetworks(pUser->MaxNetworks());
        }

        // If pUser is not nullptr, we are editing an existing user.
        // Users must not be able to change their own admin flag.
        if (pUser != CZNC::Get().FindUser(WebSock.GetUser())) {
            pNewUser->SetAdmin(WebSock.GetParam("isadmin").ToBool());
        } else if (pUser) {
            pNewUser->SetAdmin(pUser->IsAdmin());
        }

        if (spSession->IsAdmin() || (pUser && !pUser->DenyLoadMod())) {
            WebSock.GetParamValues("loadmod", vsArgs);

            // disallow unload webadmin from itself
            if (CModInfo::UserModule == GetType() &&
                pUser == CZNC::Get().FindUser(WebSock.GetUser())) {
                bool bLoadedWebadmin = false;
                for (const CString& s : vsArgs) {
                    CString sModName = s.TrimRight_n("\r");
                    if (sModName == GetModName()) {
                        bLoadedWebadmin = true;
                        break;
                    }
                }
                if (!bLoadedWebadmin) {
                    vsArgs.push_back(GetModName());
                }
            }

            for (const CString& s : vsArgs) {
                CString sModRet;
                CString sModName = s.TrimRight_n("\r");
                CString sModLoadError;

                if (!sModName.empty()) {
                    CString sArgs = WebSock.GetParam("modargs_" + sModName);

                    try {
                        if (!pNewUser->GetModules().LoadModule(
                                sModName, sArgs, CModInfo::UserModule, pNewUser,
                                nullptr, sModRet)) {
                            sModLoadError = "Unable to load module [" +
                                            sModName + "] [" + sModRet + "]";
                        }
                    } catch (...) {
                        sModLoadError = "Unable to load module [" + sModName +
                                        "] [" + sArgs + "]";
                    }

                    if (!sModLoadError.empty()) {
                        DEBUG(sModLoadError);
                        spSession->AddError(sModLoadError);
                    }
                }
            }
        } else if (pUser) {
            CModules& Modules = pUser->GetModules();

            for (const CModule* pMod : Modules) {
                CString sModName = pMod->GetModName();
                CString sArgs = pMod->GetArgs();
                CString sModRet;
                CString sModLoadError;

                try {
                    if (!pNewUser->GetModules().LoadModule(
                            sModName, sArgs, CModInfo::UserModule, pNewUser,
                            nullptr, sModRet)) {
                        sModLoadError = "Unable to load module [" + sModName +
                                        "] [" + sModRet + "]";
                    }
                } catch (...) {
                    sModLoadError = "Unable to load module [" + sModName + "]";
                }

                if (!sModLoadError.empty()) {
                    DEBUG(sModLoadError);
                    spSession->AddError(sModLoadError);
                }
            }
        }

        return pNewUser;
    }

    CString SafeGetUserNameParam(CWebSock& WebSock) {
        CString sUserName = WebSock.GetParam("user");  // check for POST param
        if (sUserName.empty() && !WebSock.IsPost()) {
            // if no POST param named user has been given and we are not
            // saving this form, fall back to using the GET parameter.
            sUserName = WebSock.GetParam("user", false);
        }
        return sUserName;
    }

    CString SafeGetNetworkParam(CWebSock& WebSock) {
        CString sNetwork = WebSock.GetParam("network");  // check for POST param
        if (sNetwork.empty() && !WebSock.IsPost()) {
            // if no POST param named user has been given and we are not
            // saving this form, fall back to using the GET parameter.
            sNetwork = WebSock.GetParam("network", false);
        }
        return sNetwork;
    }

    CUser* SafeGetUserFromParam(CWebSock& WebSock) {
        return CZNC::Get().FindUser(SafeGetUserNameParam(WebSock));
    }

    CIRCNetwork* SafeGetNetworkFromParam(CWebSock& WebSock) {
        CUser* pUser = CZNC::Get().FindUser(SafeGetUserNameParam(WebSock));
        CIRCNetwork* pNetwork = nullptr;

        if (pUser) {
            pNetwork = pUser->FindNetwork(SafeGetNetworkParam(WebSock));
        }

        return pNetwork;
    }

    CString GetWebMenuTitle() override { return "webadmin"; }
    bool OnWebRequest(CWebSock& WebSock, const CString& sPageName,
                      CTemplate& Tmpl) override {
        std::shared_ptr<CWebSession> spSession = WebSock.GetSession();

        if (sPageName == "settings") {
            // Admin Check
            if (!spSession->IsAdmin()) {
                return false;
            }

            return SettingsPage(WebSock, Tmpl);
        } else if (sPageName == "adduser") {
            // Admin Check
            if (!spSession->IsAdmin()) {
                return false;
            }

            return UserPage(WebSock, Tmpl);
        } else if (sPageName == "addnetwork") {
            CUser* pUser = SafeGetUserFromParam(WebSock);

            // Admin||Self Check
            if (!spSession->IsAdmin() &&
                (!spSession->GetUser() || spSession->GetUser() != pUser)) {
                return false;
            }

            if (pUser) {
                return NetworkPage(WebSock, Tmpl, pUser);
            }

            WebSock.PrintErrorPage("No such username");
            return true;
        } else if (sPageName == "editnetwork") {
            CIRCNetwork* pNetwork = SafeGetNetworkFromParam(WebSock);

            // Admin||Self Check
            if (!spSession->IsAdmin() &&
                (!spSession->GetUser() || !pNetwork ||
                 spSession->GetUser() != pNetwork->GetUser())) {
                return false;
            }

            if (!pNetwork) {
                WebSock.PrintErrorPage("No such username or network");
                return true;
            }

            return NetworkPage(WebSock, Tmpl, pNetwork->GetUser(), pNetwork);

        } else if (sPageName == "delnetwork") {
            CString sUser = WebSock.GetParam("user");
            if (sUser.empty() && !WebSock.IsPost()) {
                sUser = WebSock.GetParam("user", false);
            }

            CUser* pUser = CZNC::Get().FindUser(sUser);

            // Admin||Self Check
            if (!spSession->IsAdmin() &&
                (!spSession->GetUser() || spSession->GetUser() != pUser)) {
                return false;
            }

            return DelNetwork(WebSock, pUser, Tmpl);
        } else if (sPageName == "editchan") {
            CIRCNetwork* pNetwork = SafeGetNetworkFromParam(WebSock);

            // Admin||Self Check
            if (!spSession->IsAdmin() &&
                (!spSession->GetUser() || !pNetwork ||
                 spSession->GetUser() != pNetwork->GetUser())) {
                return false;
            }

            if (!pNetwork) {
                WebSock.PrintErrorPage("No such username or network");
                return true;
            }

            CString sChan = WebSock.GetParam("name");
            if (sChan.empty() && !WebSock.IsPost()) {
                sChan = WebSock.GetParam("name", false);
            }
            CChan* pChan = pNetwork->FindChan(sChan);
            if (!pChan) {
                WebSock.PrintErrorPage("No such channel");
                return true;
            }

            return ChanPage(WebSock, Tmpl, pNetwork, pChan);
        } else if (sPageName == "addchan") {
            CIRCNetwork* pNetwork = SafeGetNetworkFromParam(WebSock);

            // Admin||Self Check
            if (!spSession->IsAdmin() &&
                (!spSession->GetUser() || !pNetwork ||
                 spSession->GetUser() != pNetwork->GetUser())) {
                return false;
            }

            if (pNetwork) {
                return ChanPage(WebSock, Tmpl, pNetwork);
            }

            WebSock.PrintErrorPage("No such username or network");
            return true;
        } else if (sPageName == "delchan") {
            CIRCNetwork* pNetwork = SafeGetNetworkFromParam(WebSock);

            // Admin||Self Check
            if (!spSession->IsAdmin() &&
                (!spSession->GetUser() || !pNetwork ||
                 spSession->GetUser() != pNetwork->GetUser())) {
                return false;
            }

            if (pNetwork) {
                return DelChan(WebSock, pNetwork);
            }

            WebSock.PrintErrorPage("No such username or network");
            return true;
        } else if (sPageName == "deluser") {
            if (!spSession->IsAdmin()) {
                return false;
            }

            if (!WebSock.IsPost()) {
                // Show the "Are you sure?" page:

                CString sUser = WebSock.GetParam("user", false);
                CUser* pUser = CZNC::Get().FindUser(sUser);

                if (!pUser) {
                    WebSock.PrintErrorPage("No such username");
                    return true;
                }

                Tmpl.SetFile("del_user.tmpl");
                Tmpl["Username"] = sUser;
                return true;
            }

            // The "Are you sure?" page has been submitted with "Yes",
            // so we actually delete the user now:

            CString sUser = WebSock.GetParam("user");
            CUser* pUser = CZNC::Get().FindUser(sUser);

            if (pUser && pUser == spSession->GetUser()) {
                WebSock.PrintErrorPage(
                    "Please don't delete yourself, suicide is not the answer!");
                return true;
            } else if (CZNC::Get().DeleteUser(sUser)) {
                WebSock.Redirect(GetWebPath() + "listusers");
                return true;
            }

            WebSock.PrintErrorPage("No such username");
            return true;
        } else if (sPageName == "edituser") {
            CString sUserName = SafeGetUserNameParam(WebSock);
            CUser* pUser = CZNC::Get().FindUser(sUserName);

            if (!pUser) {
                if (sUserName.empty()) {
                    pUser = spSession->GetUser();
                }  // else: the "no such user" message will be printed.
            }

            // Admin||Self Check
            if (!spSession->IsAdmin() &&
                (!spSession->GetUser() || spSession->GetUser() != pUser)) {
                return false;
            }

            if (pUser) {
                return UserPage(WebSock, Tmpl, pUser);
            }

            WebSock.PrintErrorPage("No such username");
            return true;
        } else if (sPageName == "listusers" && spSession->IsAdmin()) {
            return ListUsersPage(WebSock, Tmpl);
        } else if (sPageName == "traffic") {
            return TrafficPage(WebSock, Tmpl);
        } else if (sPageName == "index") {
            return true;
        } else if (sPageName == "add_listener") {
            // Admin Check
            if (!spSession->IsAdmin()) {
                return false;
            }

            return AddListener(WebSock, Tmpl);
        } else if (sPageName == "del_listener") {
            // Admin Check
            if (!spSession->IsAdmin()) {
                return false;
            }

            return DelListener(WebSock, Tmpl);
        }

        return false;
    }

    bool ChanPage(CWebSock& WebSock, CTemplate& Tmpl, CIRCNetwork* pNetwork,
                  CChan* pChan = nullptr) {
        std::shared_ptr<CWebSession> spSession = WebSock.GetSession();
        Tmpl.SetFile("add_edit_chan.tmpl");
        CUser* pUser = pNetwork->GetUser();

        if (!pUser) {
            WebSock.PrintErrorPage("That user doesn't exist");
            return true;
        }

        if (!WebSock.GetParam("submitted").ToUInt()) {
            Tmpl["User"] = pUser->GetUserName();
            Tmpl["Network"] = pNetwork->GetName();

            CTemplate& breadUser = Tmpl.AddRow("BreadCrumbs");
            breadUser["Text"] = "Edit User [" + pUser->GetUserName() + "]";
            breadUser["URL"] =
                GetWebPath() + "edituser?user=" + pUser->GetUserName();
            CTemplate& breadNet = Tmpl.AddRow("BreadCrumbs");
            breadNet["Text"] = "Edit Network [" + pNetwork->GetName() + "]";
            breadNet["URL"] = GetWebPath() + "editnetwork?user=" +
                              pUser->GetUserName() + "&network=" +
                              pNetwork->GetName();
            CTemplate& breadChan = Tmpl.AddRow("BreadCrumbs");

            if (pChan) {
                Tmpl["Action"] = "editchan";
                Tmpl["Edit"] = "true";
                Tmpl["Title"] =
                    "Edit Channel" + CString(" [" + pChan->GetName() + "]") +
                    " of Network [" + pNetwork->GetName() + "] of User [" +
                    pNetwork->GetUser()->GetUserName() + "]";
                Tmpl["ChanName"] = pChan->GetName();
                Tmpl["BufferSize"] = CString(pChan->GetBufferCount());
                Tmpl["DefModes"] = pChan->GetDefaultModes();
                Tmpl["Key"] = pChan->GetKey();
                breadChan["Text"] = "Edit Channel [" + pChan->GetName() + "]";

                if (pChan->InConfig()) {
                    Tmpl["InConfig"] = "true";
                }
            } else {
                Tmpl["Action"] = "addchan";
                Tmpl["Title"] =
                    "Add Channel" +
                    CString(" for User [" + pUser->GetUserName() + "]");
                Tmpl["BufferSize"] = CString(pUser->GetBufferCount());
                Tmpl["DefModes"] = CString(pUser->GetDefaultChanModes());
                Tmpl["InConfig"] = "true";
                breadChan["Text"] = "Add Channel";
            }

            // o1 used to be AutoCycle which was removed

            CTemplate& o2 = Tmpl.AddRow("OptionLoop");
            o2["Name"] = "autoclearchanbuffer";
            o2["DisplayName"] = "Auto Clear Chan Buffer";
            o2["Tooltip"] = "Automatically Clear Channel Buffer After Playback";
            if ((pChan && pChan->AutoClearChanBuffer()) ||
                (!pChan && pUser->AutoClearChanBuffer())) {
                o2["Checked"] = "true";
            }

            CTemplate& o3 = Tmpl.AddRow("OptionLoop");
            o3["Name"] = "detached";
            o3["DisplayName"] = "Detached";
            if (pChan && pChan->IsDetached()) {
                o3["Checked"] = "true";
            }

            CTemplate& o4 = Tmpl.AddRow("OptionLoop");
            o4["Name"] = "disabled";
            o4["DisplayName"] = "Disabled";
            if (pChan && pChan->IsDisabled()) {
                o4["Checked"] = "true";
            }

            FOR_EACH_MODULE(i, pNetwork) {
                CTemplate& mod = Tmpl.AddRow("EmbeddedModuleLoop");
                mod.insert(Tmpl.begin(), Tmpl.end());
                mod["WebadminAction"] = "display";
                if ((*i)->OnEmbeddedWebRequest(WebSock, "webadmin/channel",
                                               mod)) {
                    mod["Embed"] = WebSock.FindTmpl(*i, "WebadminChan.tmpl");
                    mod["ModName"] = (*i)->GetModName();
                }
            }

            return true;
        }

        CString sChanName = WebSock.GetParam("name").Trim_n();

        if (!pChan) {
            if (sChanName.empty()) {
                WebSock.PrintErrorPage("Channel name is a required argument");
                return true;
            }

            // This could change the channel name and e.g. add a "#" prefix
            pChan = new CChan(sChanName, pNetwork, true);

            if (pNetwork->FindChan(pChan->GetName())) {
                WebSock.PrintErrorPage("Channel [" + pChan->GetName() +
                                       "] already exists");
                delete pChan;
                return true;
            }

            if (!pNetwork->AddChan(pChan)) {
                WebSock.PrintErrorPage("Could not add channel [" + sChanName +
                                       "]");
                return true;
            }
        }

        if (WebSock.GetParam("buffersize").empty()) {
            pChan->ResetBufferCount();
        } else {
            unsigned int uBufferSize = WebSock.GetParam("buffersize").ToUInt();
            if (pChan->GetBufferCount() != uBufferSize) {
                pChan->SetBufferCount(uBufferSize, spSession->IsAdmin());
            }
        }
        pChan->SetDefaultModes(WebSock.GetParam("defmodes"));
        pChan->SetInConfig(WebSock.GetParam("save").ToBool());
        bool bAutoClearChanBuffer =
            WebSock.GetParam("autoclearchanbuffer").ToBool();
        if (pChan->AutoClearChanBuffer() != bAutoClearChanBuffer) {
            pChan->SetAutoClearChanBuffer(
                WebSock.GetParam("autoclearchanbuffer").ToBool());
        }
        pChan->SetKey(WebSock.GetParam("key"));

        bool bDetached = WebSock.GetParam("detached").ToBool();
        if (pChan->IsDetached() != bDetached) {
            if (bDetached) {
                pChan->DetachUser();
            } else {
                pChan->AttachUser();
            }
        }

        bool bDisabled = WebSock.GetParam("disabled").ToBool();
        if (bDisabled)
            pChan->Disable();
        else
            pChan->Enable();

        CTemplate TmplMod;
        TmplMod["User"] = pUser->GetUserName();
        TmplMod["ChanName"] = pChan->GetName();
        TmplMod["WebadminAction"] = "change";
        FOR_EACH_MODULE(it, pNetwork) {
            (*it)->OnEmbeddedWebRequest(WebSock, "webadmin/channel", TmplMod);
        }

        if (!CZNC::Get().WriteConfig()) {
            WebSock.PrintErrorPage(
                "Channel added/modified, but config was not written");
            return true;
        }

        if (WebSock.HasParam("submit_return")) {
            WebSock.Redirect(GetWebPath() + "editnetwork?user=" +
                             pUser->GetUserName().Escape_n(CString::EURL) +
                             "&network=" +
                             pNetwork->GetName().Escape_n(CString::EURL));
        } else {
            WebSock.Redirect(
                GetWebPath() + "editchan?user=" +
                pUser->GetUserName().Escape_n(CString::EURL) + "&network=" +
                pNetwork->GetName().Escape_n(CString::EURL) + "&name=" +
                pChan->GetName().Escape_n(CString::EURL));
        }
        return true;
    }

    bool NetworkPage(CWebSock& WebSock, CTemplate& Tmpl, CUser* pUser,
                     CIRCNetwork* pNetwork = nullptr) {
        std::shared_ptr<CWebSession> spSession = WebSock.GetSession();
        Tmpl.SetFile("add_edit_network.tmpl");

        if (!WebSock.GetParam("submitted").ToUInt()) {
            Tmpl["Username"] = pUser->GetUserName();

            set<CModInfo> ssNetworkMods;
            CZNC::Get().GetModules().GetAvailableMods(ssNetworkMods,
                                                      CModInfo::NetworkModule);
            for (const CModInfo& Info : ssNetworkMods) {
                CTemplate& l = Tmpl.AddRow("ModuleLoop");

                l["Name"] = Info.GetName();
                l["Description"] = Info.GetDescription();
                l["Wiki"] = Info.GetWikiPage();
                l["HasArgs"] = CString(Info.GetHasArgs());
                l["ArgsHelpText"] = Info.GetArgsHelpText();

                if (pNetwork) {
                    CModule* pModule =
                        pNetwork->GetModules().FindModule(Info.GetName());
                    if (pModule) {
                        l["Checked"] = "true";
                        l["Args"] = pModule->GetArgs();
                    }
                }

                // Check if module is loaded globally
                l["CanBeLoadedGlobally"] =
                    CString(Info.SupportsType(CModInfo::GlobalModule));
                l["LoadedGlobally"] =
                    CString(CZNC::Get().GetModules().FindModule(
                                Info.GetName()) != nullptr);

                // Check if module is loaded by user
                l["CanBeLoadedByUser"] =
                    CString(Info.SupportsType(CModInfo::UserModule));
                l["LoadedByUser"] = CString(
                    pUser->GetModules().FindModule(Info.GetName()) != nullptr);

                if (!spSession->IsAdmin() && pUser->DenyLoadMod()) {
                    l["Disabled"] = "true";
                }
            }

            // To change BindHosts be admin or don't have DenySetBindHost
            if (spSession->IsAdmin() ||
                !spSession->GetUser()->DenySetBindHost()) {
                Tmpl["BindHostEdit"] = "true";
                if (pNetwork) {
                    Tmpl["BindHost"] = pNetwork->GetBindHost();
                }
            }

            CTemplate& breadUser = Tmpl.AddRow("BreadCrumbs");
            breadUser["Text"] = "Edit User [" + pUser->GetUserName() + "]";
            breadUser["URL"] =
                GetWebPath() + "edituser?user=" + pUser->GetUserName();
            CTemplate& breadNet = Tmpl.AddRow("BreadCrumbs");

            if (pNetwork) {
                Tmpl["Action"] = "editnetwork";
                Tmpl["Edit"] = "true";
                Tmpl["Title"] = "Edit Network" +
                                CString(" [" + pNetwork->GetName() + "]") +
                                " of User [" + pUser->GetUserName() + "]";
                Tmpl["Name"] = pNetwork->GetName();

                Tmpl["Nick"] = pNetwork->GetNick();
                Tmpl["AltNick"] = pNetwork->GetAltNick();
                Tmpl["Ident"] = pNetwork->GetIdent();
                Tmpl["RealName"] = pNetwork->GetRealName();

                Tmpl["QuitMsg"] = pNetwork->GetQuitMsg();

                Tmpl["FloodProtection"] = CString(
                    CIRCSock::IsFloodProtected(pNetwork->GetFloodRate()));
                Tmpl["FloodRate"] = CString(pNetwork->GetFloodRate());
                Tmpl["FloodBurst"] = CString(pNetwork->GetFloodBurst());

                Tmpl["JoinDelay"] = CString(pNetwork->GetJoinDelay());

                Tmpl["IRCConnectEnabled"] =
                    CString(pNetwork->GetIRCConnectEnabled());

                breadNet["Text"] = "Edit Network [" + pNetwork->GetName() + "]";

                const vector<CServer*>& vServers = pNetwork->GetServers();
                for (const CServer* pServer : vServers) {
                    CTemplate& l = Tmpl.AddRow("ServerLoop");
                    l["Server"] = pServer->GetString();
                }

                const vector<CChan*>& Channels = pNetwork->GetChans();
                for (const CChan* pChan : Channels) {
                    CTemplate& l = Tmpl.AddRow("ChannelLoop");

                    l["Network"] = pNetwork->GetName();
                    l["Username"] = pUser->GetUserName();
                    l["Name"] = pChan->GetName();
                    l["Perms"] = pChan->GetPermStr();
                    l["CurModes"] = pChan->GetModeString();
                    l["DefModes"] = pChan->GetDefaultModes();
                    if (pChan->HasBufferCountSet()) {
                        l["BufferSize"] = CString(pChan->GetBufferCount());
                    } else {
                        l["BufferSize"] =
                            CString(pChan->GetBufferCount()) + " (default)";
                    }
                    l["Options"] = pChan->GetOptions();

                    if (pChan->InConfig()) {
                        l["InConfig"] = "true";
                    }
                }
                for (const CString& sFP : pNetwork->GetTrustedFingerprints()) {
                    CTemplate& l = Tmpl.AddRow("TrustedFingerprints");
                    l["FP"] = sFP;
                }
            } else {
                if (!spSession->IsAdmin() && !pUser->HasSpaceForNewNetwork()) {
                    WebSock.PrintErrorPage(
                        "Network number limit reached. Ask an admin to "
                        "increase the limit for you, or delete unneeded "
                        "networks from Your Settings.");
                    return true;
                }

                Tmpl["Action"] = "addnetwork";
                Tmpl["Title"] =
                    "Add Network for User [" + pUser->GetUserName() + "]";
                Tmpl["IRCConnectEnabled"] = "true";
                Tmpl["FloodProtection"] = "true";
                Tmpl["FloodRate"] = "1.0";
                Tmpl["FloodBurst"] = "4";
                Tmpl["JoinDelay"] = "0";
                breadNet["Text"] = "Add Network";
            }

            FOR_EACH_MODULE(i, make_pair(pUser, pNetwork)) {
                CTemplate& mod = Tmpl.AddRow("EmbeddedModuleLoop");
                mod.insert(Tmpl.begin(), Tmpl.end());
                mod["WebadminAction"] = "display";
                if ((*i)->OnEmbeddedWebRequest(WebSock, "webadmin/network",
                                               mod)) {
                    mod["Embed"] = WebSock.FindTmpl(*i, "WebadminNetwork.tmpl");
                    mod["ModName"] = (*i)->GetModName();
                }
            }

#ifdef HAVE_ICU
            for (const CString& sEncoding : CUtils::GetEncodings()) {
                CTemplate& l = Tmpl.AddRow("EncodingLoop");
                l["Encoding"] = sEncoding;
            }
            const CString sEncoding =
                pNetwork ? pNetwork->GetEncoding() : "^UTF-8";
            if (sEncoding.empty()) {
                Tmpl["EncodingUtf"] = "legacy";
            } else if (sEncoding[0] == '*') {
                Tmpl["EncodingUtf"] = "receive";
                Tmpl["Encoding"] = sEncoding.substr(1);
            } else if (sEncoding[0] == '^') {
                Tmpl["EncodingUtf"] = "send";
                Tmpl["Encoding"] = sEncoding.substr(1);
            } else {
                Tmpl["EncodingUtf"] = "simple";
                Tmpl["Encoding"] = sEncoding;
            }
            Tmpl["LegacyEncodingDisabled"] =
                CString(CZNC::Get().IsForcingEncoding());
#else
            Tmpl["LegacyEncodingDisabled"] = "true";
            Tmpl["EncodingDisabled"] = "true";
            Tmpl["EncodingUtf"] = "legacy";
#endif

            return true;
        }

        CString sName = WebSock.GetParam("name").Trim_n();
        if (sName.empty()) {
            WebSock.PrintErrorPage("Network name is a required argument");
            return true;
        }
        if (!pNetwork && !spSession->IsAdmin() &&
            !pUser->HasSpaceForNewNetwork()) {
            WebSock.PrintErrorPage(
                "Network number limit reached. Ask an admin to increase the "
                "limit for you, or delete few old ones from Your Settings");
            return true;
        }
        if (!pNetwork || pNetwork->GetName() != sName) {
            CString sNetworkAddError;
            CIRCNetwork* pOldNetwork = pNetwork;
            pNetwork = pUser->AddNetwork(sName, sNetworkAddError);
            if (!pNetwork) {
                WebSock.PrintErrorPage(sNetworkAddError);
                return true;
            }
            if (pOldNetwork) {
                for (CModule* pModule : pOldNetwork->GetModules()) {
                    CString sPath = pUser->GetUserPath() + "/networks/" +
                                    sName + "/moddata/" + pModule->GetModName();
                    pModule->MoveRegistry(sPath);
                }
                pNetwork->Clone(*pOldNetwork, false);
                pUser->DeleteNetwork(pOldNetwork->GetName());
            }
        }

        CString sArg;

        pNetwork->SetNick(WebSock.GetParam("nick"));
        pNetwork->SetAltNick(WebSock.GetParam("altnick"));
        pNetwork->SetIdent(WebSock.GetParam("ident"));
        pNetwork->SetRealName(WebSock.GetParam("realname"));

        pNetwork->SetQuitMsg(WebSock.GetParam("quitmsg"));

        pNetwork->SetIRCConnectEnabled(WebSock.GetParam("doconnect").ToBool());

        sArg = WebSock.GetParam("bindhost");
        // To change BindHosts be admin or don't have DenySetBindHost
        if (spSession->IsAdmin() || !spSession->GetUser()->DenySetBindHost()) {
            pNetwork->SetBindHost(WebSock.GetParam("bindhost"));
        }

        if (WebSock.GetParam("floodprotection").ToBool()) {
            pNetwork->SetFloodRate(WebSock.GetParam("floodrate").ToDouble());
            pNetwork->SetFloodBurst(WebSock.GetParam("floodburst").ToUShort());
        } else {
            pNetwork->SetFloodRate(-1);
        }

        pNetwork->SetJoinDelay(WebSock.GetParam("joindelay").ToUShort());

#ifdef HAVE_ICU
        CString sEncodingUtf = WebSock.GetParam("encoding_utf");
        if (sEncodingUtf == "legacy") {
            pNetwork->SetEncoding("");
        }
        CString sEncoding = WebSock.GetParam("encoding");
        if (sEncoding.empty()) {
            sEncoding = "UTF-8";
        }
        if (sEncodingUtf == "send") {
            pNetwork->SetEncoding("^" + sEncoding);
        } else if (sEncodingUtf == "receive") {
            pNetwork->SetEncoding("*" + sEncoding);
        } else if (sEncodingUtf == "simple") {
            pNetwork->SetEncoding(sEncoding);
        }
#endif

        VCString vsArgs;

        pNetwork->DelServers();
        WebSock.GetRawParam("servers").Split("\n", vsArgs);
        for (const CString& sServer : vsArgs) {
            pNetwork->AddServer(sServer.Trim_n());
        }

        WebSock.GetRawParam("fingerprints").Split("\n", vsArgs);
        pNetwork->ClearTrustedFingerprints();
        for (const CString& sFP : vsArgs) {
            pNetwork->AddTrustedFingerprint(sFP);
        }

        WebSock.GetParamValues("channel", vsArgs);
        for (const CString& sChan : vsArgs) {
            CChan* pChan = pNetwork->FindChan(sChan.TrimRight_n("\r"));
            if (pChan) {
                pChan->SetInConfig(WebSock.GetParam("save_" + sChan).ToBool());
            }
        }

        set<CString> ssArgs;
        WebSock.GetParamValues("loadmod", ssArgs);
        if (spSession->IsAdmin() || !pUser->DenyLoadMod()) {
            for (const CString& s : ssArgs) {
                CString sModRet;
                CString sModName = s.TrimRight_n("\r");
                CString sModLoadError;

                if (!sModName.empty()) {
                    CString sArgs = WebSock.GetParam("modargs_" + sModName);

                    CModule* pMod = pNetwork->GetModules().FindModule(sModName);

                    if (!pMod) {
                        if (!pNetwork->GetModules().LoadModule(
                                sModName, sArgs, CModInfo::NetworkModule, pUser,
                                pNetwork, sModRet)) {
                            sModLoadError = "Unable to load module [" +
                                            sModName + "] [" + sModRet + "]";
                        }
                    } else if (pMod->GetArgs() != sArgs) {
                        if (!pNetwork->GetModules().ReloadModule(
                                sModName, sArgs, pUser, pNetwork, sModRet)) {
                            sModLoadError = "Unable to reload module [" +
                                            sModName + "] [" + sModRet + "]";
                        }
                    }

                    if (!sModLoadError.empty()) {
                        DEBUG(sModLoadError);
                        WebSock.GetSession()->AddError(sModLoadError);
                    }
                }
            }
        }

        const CModules& vCurMods = pNetwork->GetModules();
        set<CString> ssUnloadMods;

        for (const CModule* pCurMod : vCurMods) {
            if (ssArgs.find(pCurMod->GetModName()) == ssArgs.end() &&
                pCurMod->GetModName() != GetModName()) {
                ssUnloadMods.insert(pCurMod->GetModName());
            }
        }

        for (const CString& sMod : ssUnloadMods) {
            pNetwork->GetModules().UnloadModule(sMod);
        }

        CTemplate TmplMod;
        TmplMod["Username"] = pUser->GetUserName();
        TmplMod["Name"] = pNetwork->GetName();
        TmplMod["WebadminAction"] = "change";
        FOR_EACH_MODULE(it, make_pair(pUser, pNetwork)) {
            (*it)->OnEmbeddedWebRequest(WebSock, "webadmin/network", TmplMod);
        }

        if (!CZNC::Get().WriteConfig()) {
            WebSock.PrintErrorPage(
                "Network added/modified, but config was not written");
            return true;
        }

        if (WebSock.HasParam("submit_return")) {
            WebSock.Redirect(GetWebPath() + "edituser?user=" +
                             pUser->GetUserName().Escape_n(CString::EURL));
        } else {
            WebSock.Redirect(GetWebPath() + "editnetwork?user=" +
                             pUser->GetUserName().Escape_n(CString::EURL) +
                             "&network=" +
                             pNetwork->GetName().Escape_n(CString::EURL));
        }
        return true;
    }

    bool DelNetwork(CWebSock& WebSock, CUser* pUser, CTemplate& Tmpl) {
        CString sNetwork = WebSock.GetParam("name");
        if (sNetwork.empty() && !WebSock.IsPost()) {
            sNetwork = WebSock.GetParam("name", false);
        }

        if (!pUser) {
            WebSock.PrintErrorPage("That user doesn't exist");
            return true;
        }

        if (sNetwork.empty()) {
            WebSock.PrintErrorPage("That network doesn't exist for this user");
            return true;
        }

        if (!WebSock.IsPost()) {
            // Show the "Are you sure?" page:

            Tmpl.SetFile("del_network.tmpl");
            Tmpl["Username"] = pUser->GetUserName();
            Tmpl["Network"] = sNetwork;
            return true;
        }

        pUser->DeleteNetwork(sNetwork);

        if (!CZNC::Get().WriteConfig()) {
            WebSock.PrintErrorPage(
                "Network deleted, but config was not written");
            return true;
        }

        WebSock.Redirect(GetWebPath() + "edituser?user=" +
                         pUser->GetUserName().Escape_n(CString::EURL));
        return false;
    }

    bool DelChan(CWebSock& WebSock, CIRCNetwork* pNetwork) {
        CString sChan = WebSock.GetParam("name", false);

        if (sChan.empty()) {
            WebSock.PrintErrorPage("That channel doesn't exist for this user");
            return true;
        }

        pNetwork->DelChan(sChan);
        pNetwork->PutIRC("PART " + sChan);

        if (!CZNC::Get().WriteConfig()) {
            WebSock.PrintErrorPage(
                "Channel deleted, but config was not written");
            return true;
        }

        WebSock.Redirect(
            GetWebPath() + "editnetwork?user=" +
            pNetwork->GetUser()->GetUserName().Escape_n(CString::EURL) +
            "&network=" + pNetwork->GetName().Escape_n(CString::EURL));
        return false;
    }

    bool UserPage(CWebSock& WebSock, CTemplate& Tmpl, CUser* pUser = nullptr) {
        std::shared_ptr<CWebSession> spSession = WebSock.GetSession();
        Tmpl.SetFile("add_edit_user.tmpl");

        if (!WebSock.GetParam("submitted").ToUInt()) {
            if (pUser) {
                Tmpl["Action"] = "edituser";
                Tmpl["Title"] = "Edit User [" + pUser->GetUserName() + "]";
                Tmpl["Edit"] = "true";
            } else {
                CString sUsername = WebSock.GetParam("clone", false);
                pUser = CZNC::Get().FindUser(sUsername);

                if (pUser) {
                    Tmpl["Title"] = "Clone User [" + pUser->GetUserName() + "]";
                    Tmpl["Clone"] = "true";
                    Tmpl["CloneUsername"] = pUser->GetUserName();
                }
            }

            Tmpl["ImAdmin"] = CString(spSession->IsAdmin());

            if (pUser) {
                Tmpl["Username"] = pUser->GetUserName();
                Tmpl["Nick"] = pUser->GetNick();
                Tmpl["AltNick"] = pUser->GetAltNick();
                Tmpl["StatusPrefix"] = pUser->GetStatusPrefix();
                Tmpl["Ident"] = pUser->GetIdent();
                Tmpl["RealName"] = pUser->GetRealName();
                Tmpl["QuitMsg"] = pUser->GetQuitMsg();
                Tmpl["DefaultChanModes"] = pUser->GetDefaultChanModes();
                Tmpl["ChanBufferSize"] = CString(pUser->GetChanBufferSize());
                Tmpl["QueryBufferSize"] = CString(pUser->GetQueryBufferSize());
                Tmpl["TimestampFormat"] = pUser->GetTimestampFormat();
                Tmpl["Timezone"] = pUser->GetTimezone();
                Tmpl["JoinTries"] = CString(pUser->JoinTries());
                Tmpl["MaxNetworks"] = CString(pUser->MaxNetworks());
                Tmpl["MaxJoins"] = CString(pUser->MaxJoins());
                Tmpl["MaxQueryBuffers"] = CString(pUser->MaxQueryBuffers());
                Tmpl["Language"] = pUser->GetLanguage();

                const set<CString>& ssAllowedHosts = pUser->GetAllowedHosts();
                for (const CString& sHost : ssAllowedHosts) {
                    CTemplate& l = Tmpl.AddRow("AllowedHostLoop");
                    l["Host"] = sHost;
                }

                const vector<CIRCNetwork*>& vNetworks = pUser->GetNetworks();
                for (const CIRCNetwork* pNetwork : vNetworks) {
                    CTemplate& l = Tmpl.AddRow("NetworkLoop");
                    l["Name"] = pNetwork->GetName();
                    l["Username"] = pUser->GetUserName();
                    l["Clients"] = CString(pNetwork->GetClients().size());
                    l["IRCNick"] = pNetwork->GetIRCNick().GetNick();
                    CServer* pServer = pNetwork->GetCurrentServer();
                    if (pServer) {
                        l["Server"] = pServer->GetName() + ":" +
                                      (pServer->IsSSL() ? "+" : "") +
                                      CString(pServer->GetPort());
                    }
                }

                const MCString& msCTCPReplies = pUser->GetCTCPReplies();
                for (const auto& it : msCTCPReplies) {
                    CTemplate& l = Tmpl.AddRow("CTCPLoop");
                    l["CTCP"] = it.first + " " + it.second;
                }
            } else {
                Tmpl["Action"] = "adduser";
                Tmpl["Title"] = "Add User";
                Tmpl["StatusPrefix"] = "*";
            }

            SCString ssTimezones = CUtils::GetTimezones();
            for (const CString& sTZ : ssTimezones) {
                CTemplate& l = Tmpl.AddRow("TZLoop");
                l["TZ"] = sTZ;
            }

#ifdef HAVE_I18N
            Tmpl["HaveI18N"] = "true";
            // TODO don't have them hardcoded here
            CTemplate& l_en = Tmpl.AddRow("LanguageLoop");
            l_en["Code"] = "";
            l_en["Name"] = "English";
            CTemplate& l_ru = Tmpl.AddRow("LanguageLoop");
            l_ru["Code"] = "ru_RU";
            l_ru["Name"] = "Russian";
#else
            Tmpl["HaveI18N"] = "false";
#endif
#ifdef HAVE_ICU
            for (const CString& sEncoding : CUtils::GetEncodings()) {
                CTemplate& l = Tmpl.AddRow("EncodingLoop");
                l["Encoding"] = sEncoding;
            }
            const CString sEncoding =
                pUser ? pUser->GetClientEncoding() : "^UTF-8";
            if (sEncoding.empty()) {
                Tmpl["EncodingUtf"] = "legacy";
            } else if (sEncoding[0] == '*') {
                Tmpl["EncodingUtf"] = "receive";
                Tmpl["Encoding"] = sEncoding.substr(1);
            } else if (sEncoding[0] == '^') {
                Tmpl["EncodingUtf"] = "send";
                Tmpl["Encoding"] = sEncoding.substr(1);
            } else {
                Tmpl["EncodingUtf"] = "simple";
                Tmpl["Encoding"] = sEncoding;
            }
            Tmpl["LegacyEncodingDisabled"] =
                CString(CZNC::Get().IsForcingEncoding());
#else
            Tmpl["LegacyEncodingDisabled"] = "true";
            Tmpl["EncodingDisabled"] = "true";
            Tmpl["EncodingUtf"] = "legacy";
#endif

<<<<<<< HEAD
            // To change BindHosts be admin or don't have DenySetBindHost
            if (spSession->IsAdmin() ||
                !spSession->GetUser()->DenySetBindHost()) {
                Tmpl["BindHostEdit"] = "true";
                if (pUser) {
                    Tmpl["BindHost"] = pUser->GetBindHost();
                    Tmpl["DCCBindHost"] = pUser->GetDCCBindHost();
                }
            }

            vector<CString> vDirs;
            WebSock.GetAvailSkins(vDirs);

            for (const CString& SubDir : vDirs) {
                CTemplate& l = Tmpl.AddRow("SkinLoop");
                l["Name"] = SubDir;

                if (pUser && SubDir == pUser->GetSkinName()) {
                    l["Checked"] = "true";
                }
            }

            set<CModInfo> ssUserMods;
            CZNC::Get().GetModules().GetAvailableMods(ssUserMods);

            for (const CModInfo& Info : ssUserMods) {
                CTemplate& l = Tmpl.AddRow("ModuleLoop");

                l["Name"] = Info.GetName();
                l["Description"] = Info.GetDescription();
                l["Wiki"] = Info.GetWikiPage();
                l["HasArgs"] = CString(Info.GetHasArgs());
                l["ArgsHelpText"] = Info.GetArgsHelpText();

                CModule* pModule = nullptr;
                if (pUser) {
                    pModule = pUser->GetModules().FindModule(Info.GetName());
                    // Check if module is loaded by all or some networks
                    const vector<CIRCNetwork*>& userNetworks =
                        pUser->GetNetworks();
                    unsigned int networksWithRenderedModuleCount = 0;
                    for (const CIRCNetwork* pCurrentNetwork : userNetworks) {
                        const CModules& networkModules =
                            pCurrentNetwork->GetModules();
                        if (networkModules.FindModule(Info.GetName())) {
                            networksWithRenderedModuleCount++;
                        }
                    }
                    l["CanBeLoadedByNetwork"] =
                        CString(Info.SupportsType(CModInfo::NetworkModule));
                    l["LoadedByAllNetworks"] = CString(
                        networksWithRenderedModuleCount == userNetworks.size());
                    l["LoadedBySomeNetworks"] =
                        CString(networksWithRenderedModuleCount != 0);
                }
                if (pModule) {
                    l["Checked"] = "true";
                    l["Args"] = pModule->GetArgs();
                    if (CModInfo::UserModule == GetType() &&
                        Info.GetName() == GetModName()) {
                        l["Disabled"] = "true";
                    }
                }
                l["CanBeLoadedGlobally"] =
                    CString(Info.SupportsType(CModInfo::GlobalModule));
                // Check if module is loaded globally
                l["LoadedGlobally"] =
                    CString(CZNC::Get().GetModules().FindModule(
                                Info.GetName()) != nullptr);

                if (!spSession->IsAdmin() && pUser && pUser->DenyLoadMod()) {
                    l["Disabled"] = "true";
                }
            }

            CTemplate& o1 = Tmpl.AddRow("OptionLoop");
            o1["Name"] = "autoclearchanbuffer";
            o1["DisplayName"] = "Auto Clear Chan Buffer";
            o1["Tooltip"] =
                "Automatically Clear Channel Buffer After Playback (the "
                "default value for new channels)";
            if (!pUser || pUser->AutoClearChanBuffer()) {
                o1["Checked"] = "true";
            }

            /* o2 used to be auto cycle which was removed */

            CTemplate& o4 = Tmpl.AddRow("OptionLoop");
            o4["Name"] = "multiclients";
            o4["DisplayName"] = "Multi Clients";
            if (!pUser || pUser->MultiClients()) {
                o4["Checked"] = "true";
            }

            CTemplate& o7 = Tmpl.AddRow("OptionLoop");
            o7["Name"] = "appendtimestamp";
            o7["DisplayName"] = "Append Timestamps";
            if (pUser && pUser->GetTimestampAppend()) {
                o7["Checked"] = "true";
            }

            CTemplate& o8 = Tmpl.AddRow("OptionLoop");
            o8["Name"] = "prependtimestamp";
            o8["DisplayName"] = "Prepend Timestamps";
            if (pUser && pUser->GetTimestampPrepend()) {
                o8["Checked"] = "true";
            }

            if (spSession->IsAdmin()) {
                CTemplate& o9 = Tmpl.AddRow("OptionLoop");
                o9["Name"] = "denyloadmod";
                o9["DisplayName"] = "Deny LoadMod";
                if (pUser && pUser->DenyLoadMod()) {
                    o9["Checked"] = "true";
                }

                CTemplate& o10 = Tmpl.AddRow("OptionLoop");
                o10["Name"] = "isadmin";
                o10["DisplayName"] = "Admin";
                if (pUser && pUser->IsAdmin()) {
                    o10["Checked"] = "true";
                }
                if (pUser && pUser == CZNC::Get().FindUser(WebSock.GetUser())) {
                    o10["Disabled"] = "true";
                }

                CTemplate& o11 = Tmpl.AddRow("OptionLoop");
                o11["Name"] = "denysetbindhost";
                o11["DisplayName"] = "Deny SetBindHost";
                if (pUser && pUser->DenySetBindHost()) {
                    o11["Checked"] = "true";
                }
            }

            CTemplate& o12 = Tmpl.AddRow("OptionLoop");
            o12["Name"] = "autoclearquerybuffer";
            o12["DisplayName"] = "Auto Clear Query Buffer";
            o12["Tooltip"] = "Automatically Clear Query Buffer After Playback";
            if (!pUser || pUser->AutoClearQueryBuffer()) {
                o12["Checked"] = "true";
            }

            FOR_EACH_MODULE(i, pUser) {
                CTemplate& mod = Tmpl.AddRow("EmbeddedModuleLoop");
                mod.insert(Tmpl.begin(), Tmpl.end());
                mod["WebadminAction"] = "display";
                if ((*i)->OnEmbeddedWebRequest(WebSock, "webadmin/user", mod)) {
                    mod["Embed"] = WebSock.FindTmpl(*i, "WebadminUser.tmpl");
                    mod["ModName"] = (*i)->GetModName();
                }
            }

            return true;
        }

        /* If pUser is nullptr, we are adding a user, else we are editing this
         * one */

        CString sUsername = WebSock.GetParam("user");
        if (!pUser && CZNC::Get().FindUser(sUsername)) {
            WebSock.PrintErrorPage("Invalid Submission [User " + sUsername +
                                   " already exists]");
            return true;
        }

        CUser* pNewUser = GetNewUser(WebSock, pUser);
        if (!pNewUser) {
            WebSock.PrintErrorPage("Invalid user settings");
            return true;
        }

        CString sErr;
        CString sAction;

        if (!pUser) {
            CString sClone = WebSock.GetParam("clone");
            if (CUser* pCloneUser = CZNC::Get().FindUser(sClone)) {
                pNewUser->CloneNetworks(*pCloneUser);
            }

            // Add User Submission
            if (!CZNC::Get().AddUser(pNewUser, sErr)) {
                delete pNewUser;
                WebSock.PrintErrorPage("Invalid submission [" + sErr + "]");
                return true;
            }

            pUser = pNewUser;
            sAction = "added";
        } else {
            // Edit User Submission
            if (!pUser->Clone(*pNewUser, sErr, false)) {
                delete pNewUser;
                WebSock.PrintErrorPage("Invalid Submission [" + sErr + "]");
                return true;
            }

            delete pNewUser;
            sAction = "edited";
        }

        CTemplate TmplMod;
        TmplMod["Username"] = sUsername;
        TmplMod["WebadminAction"] = "change";
        FOR_EACH_MODULE(it, pUser) {
            (*it)->OnEmbeddedWebRequest(WebSock, "webadmin/user", TmplMod);
        }

        if (!CZNC::Get().WriteConfig()) {
            WebSock.PrintErrorPage("User " + sAction +
                                   ", but config was not written");
            return true;
        }

        if (spSession->IsAdmin() && WebSock.HasParam("submit_return")) {
            WebSock.Redirect(GetWebPath() + "listusers");
        } else {
            WebSock.Redirect(GetWebPath() + "edituser?user=" +
                             pUser->GetUserName());
        }

        /* we don't want the template to be printed while we redirect */
        return false;
    }

    bool ListUsersPage(CWebSock& WebSock, CTemplate& Tmpl) {
        std::shared_ptr<CWebSession> spSession = WebSock.GetSession();
        const map<CString, CUser*>& msUsers = CZNC::Get().GetUserMap();
        Tmpl["Title"] = "Manage Users";
        Tmpl["Action"] = "listusers";

        for (const auto& it : msUsers) {
            CTemplate& l = Tmpl.AddRow("UserLoop");
            CUser* pUser = it.second;

            l["Username"] = pUser->GetUserName();
            l["Clients"] = CString(pUser->GetAllClients().size());
            l["Networks"] = CString(pUser->GetNetworks().size());

            if (pUser == spSession->GetUser()) {
                l["IsSelf"] = "true";
            }
        }

        return true;
    }

    bool TrafficPage(CWebSock& WebSock, CTemplate& Tmpl) {
        std::shared_ptr<CWebSession> spSession = WebSock.GetSession();
        Tmpl["Title"] = "Traffic Info";
        Tmpl["Uptime"] = CZNC::Get().GetUptime();

        const map<CString, CUser*>& msUsers = CZNC::Get().GetUserMap();
        Tmpl["TotalUsers"] = CString(msUsers.size());

        size_t uiNetworks = 0, uiAttached = 0, uiClients = 0, uiServers = 0;

        for (const auto& it : msUsers) {
            CUser* pUser = it.second;

            if (!spSession->IsAdmin() && spSession->GetUser() != it.second) {
                continue;
            }

            vector<CIRCNetwork*> vNetworks = pUser->GetNetworks();

            for (const CIRCNetwork* pNetwork : vNetworks) {
                uiNetworks++;

                if (pNetwork->IsIRCConnected()) {
                    uiServers++;
                }

                if (pNetwork->IsNetworkAttached()) {
                    uiAttached++;
                }

                uiClients += pNetwork->GetClients().size();
            }

            uiClients += pUser->GetUserClients().size();
        }

        Tmpl["TotalNetworks"] = CString(uiNetworks);
        Tmpl["AttachedNetworks"] = CString(uiAttached);
        Tmpl["TotalCConnections"] = CString(uiClients);
        Tmpl["TotalIRCConnections"] = CString(uiServers);

        CZNC::TrafficStatsPair Users, ZNC, Total;
        CZNC::TrafficStatsMap traffic =
            CZNC::Get().GetTrafficStats(Users, ZNC, Total);

        for (const auto& it : traffic) {
            if (!spSession->IsAdmin() &&
                !spSession->GetUser()->GetUserName().Equals(it.first)) {
                continue;
            }

            CTemplate& l = Tmpl.AddRow("TrafficLoop");

            l["Username"] = it.first;
            l["In"] = CString::ToByteStr(it.second.first);
            l["Out"] = CString::ToByteStr(it.second.second);
            l["Total"] = CString::ToByteStr(it.second.first + it.second.second);

            CZNC::TrafficStatsPair NetworkTotal;
            CZNC::TrafficStatsMap NetworkTraffic =
                CZNC::Get().GetNetworkTrafficStats(it.first, NetworkTotal);
            for (const auto& it2 : NetworkTraffic) {
                CTemplate& l2 = Tmpl.AddRow("TrafficLoop");

                l2["Network"] = it2.first;
                l2["In"] = CString::ToByteStr(it2.second.first);
                l2["Out"] = CString::ToByteStr(it2.second.second);
                l2["Total"] =
                    CString::ToByteStr(it2.second.first + it2.second.second);
            }
        }

        Tmpl["UserIn"] = CString::ToByteStr(Users.first);
        Tmpl["UserOut"] = CString::ToByteStr(Users.second);
        Tmpl["UserTotal"] = CString::ToByteStr(Users.first + Users.second);

        Tmpl["ZNCIn"] = CString::ToByteStr(ZNC.first);
        Tmpl["ZNCOut"] = CString::ToByteStr(ZNC.second);
        Tmpl["ZNCTotal"] = CString::ToByteStr(ZNC.first + ZNC.second);

        Tmpl["AllIn"] = CString::ToByteStr(Total.first);
        Tmpl["AllOut"] = CString::ToByteStr(Total.second);
        Tmpl["AllTotal"] = CString::ToByteStr(Total.first + Total.second);

        return true;
    }

    bool AddListener(CWebSock& WebSock, CTemplate& Tmpl) {
        unsigned short uPort = WebSock.GetParam("port").ToUShort();
        CString sHost = WebSock.GetParam("host");
        CString sURIPrefix = WebSock.GetParam("uriprefix");
        if (sHost == "*") sHost = "";
        bool bSSL = WebSock.GetParam("ssl").ToBool();
        bool bIPv4 = WebSock.GetParam("ipv4").ToBool();
        bool bIPv6 = WebSock.GetParam("ipv6").ToBool();
        bool bIRC = WebSock.GetParam("irc").ToBool();
        bool bWeb = WebSock.GetParam("web").ToBool();

        EAddrType eAddr = ADDR_ALL;
        if (bIPv4) {
            if (bIPv6) {
                eAddr = ADDR_ALL;
            } else {
                eAddr = ADDR_IPV4ONLY;
            }
        } else {
            if (bIPv6) {
                eAddr = ADDR_IPV6ONLY;
            } else {
                WebSock.GetSession()->AddError(
                    "Choose either IPv4 or IPv6 or both.");
                return SettingsPage(WebSock, Tmpl);
            }
        }

        CListener::EAcceptType eAccept;
        if (bIRC) {
            if (bWeb) {
                eAccept = CListener::ACCEPT_ALL;
            } else {
                eAccept = CListener::ACCEPT_IRC;
            }
        } else {
            if (bWeb) {
                eAccept = CListener::ACCEPT_HTTP;
            } else {
                WebSock.GetSession()->AddError(
                    "Choose either IRC or Web or both.");
                return SettingsPage(WebSock, Tmpl);
            }
        }

        CString sMessage;
        if (CZNC::Get().AddListener(uPort, sHost, sURIPrefix, bSSL, eAddr,
                                    eAccept, sMessage)) {
            if (!sMessage.empty()) {
                WebSock.GetSession()->AddSuccess(sMessage);
            }
            if (!CZNC::Get().WriteConfig()) {
                WebSock.GetSession()->AddError(
                    "Port changed, but config was not written");
            }
        } else {
            WebSock.GetSession()->AddError(sMessage);
        }

        return SettingsPage(WebSock, Tmpl);
    }

    bool DelListener(CWebSock& WebSock, CTemplate& Tmpl) {
        unsigned short uPort = WebSock.GetParam("port").ToUShort();
        CString sHost = WebSock.GetParam("host");
        bool bIPv4 = WebSock.GetParam("ipv4").ToBool();
        bool bIPv6 = WebSock.GetParam("ipv6").ToBool();

        EAddrType eAddr = ADDR_ALL;
        if (bIPv4) {
            if (bIPv6) {
                eAddr = ADDR_ALL;
            } else {
                eAddr = ADDR_IPV4ONLY;
            }
        } else {
            if (bIPv6) {
                eAddr = ADDR_IPV6ONLY;
            } else {
                WebSock.GetSession()->AddError("Invalid request.");
                return SettingsPage(WebSock, Tmpl);
            }
        }

        CListener* pListener = CZNC::Get().FindListener(uPort, sHost, eAddr);
        if (pListener) {
            CZNC::Get().DelListener(pListener);
            if (!CZNC::Get().WriteConfig()) {
                WebSock.GetSession()->AddError(
                    "Port changed, but config was not written");
            }
        } else {
            WebSock.GetSession()->AddError(
                "The specified listener was not found.");
        }

        return SettingsPage(WebSock, Tmpl);
    }

    bool SettingsPage(CWebSock& WebSock, CTemplate& Tmpl) {
        Tmpl.SetFile("settings.tmpl");
        if (!WebSock.GetParam("submitted").ToUInt()) {
            Tmpl["Action"] = "settings";
            Tmpl["Title"] = "Settings";
            Tmpl["StatusPrefix"] = CZNC::Get().GetStatusPrefix();
            Tmpl["MaxBufferSize"] = CString(CZNC::Get().GetMaxBufferSize());
            Tmpl["ConnectDelay"] = CString(CZNC::Get().GetConnectDelay());
            Tmpl["ServerThrottle"] = CString(CZNC::Get().GetServerThrottle());
            Tmpl["AnonIPLimit"] = CString(CZNC::Get().GetAnonIPLimit());
            Tmpl["ProtectWebSessions"] =
                CString(CZNC::Get().GetProtectWebSessions());
            Tmpl["HideVersion"] = CString(CZNC::Get().GetHideVersion());

            const VCString& vsMotd = CZNC::Get().GetMotd();
            for (const CString& sMotd : vsMotd) {
                CTemplate& l = Tmpl.AddRow("MOTDLoop");
                l["Line"] = sMotd;
            }

            const vector<CListener*>& vpListeners = CZNC::Get().GetListeners();
            for (const CListener* pListener : vpListeners) {
                CTemplate& l = Tmpl.AddRow("ListenLoop");

                l["Port"] = CString(pListener->GetPort());
                l["BindHost"] = pListener->GetBindHost();

                l["IsWeb"] = CString(pListener->GetAcceptType() !=
                                     CListener::ACCEPT_IRC);
                l["IsIRC"] = CString(pListener->GetAcceptType() !=
                                     CListener::ACCEPT_HTTP);

                l["URIPrefix"] = pListener->GetURIPrefix() + "/";

                // simple protection for user from shooting his own foot
                // TODO check also for hosts/families
                // such check is only here, user still can forge HTTP request to
                // delete web port
                l["SuggestDeletion"] =
                    CString(pListener->GetPort() != WebSock.GetLocalPort());
=======
			// To change BindHosts be admin or don't have DenySetBindHost
			if (spSession->IsAdmin() || !spSession->GetUser()->DenySetBindHost()) {
				Tmpl["BindHostEdit"] = "true";
				const VCString& vsBindHosts = CZNC::Get().GetBindHosts();
				if (vsBindHosts.empty()) {
					if (pUser) {
						Tmpl["BindHost"] = pUser->GetBindHost();
						Tmpl["DCCBindHost"] = pUser->GetDCCBindHost();
					}
				} else {
					bool bFoundBindHost = false;
					bool bFoundDCCBindHost = false;
					for (unsigned int b = 0; b < vsBindHosts.size(); b++) {
						const CString& sBindHost = vsBindHosts[b];
						CTemplate& l = Tmpl.AddRow("BindHostLoop");
						CTemplate& k = Tmpl.AddRow("DCCBindHostLoop");

						l["BindHost"] = sBindHost;
						k["BindHost"] = sBindHost;

						if (pUser && pUser->GetBindHost() == sBindHost) {
							l["Checked"] = "true";
							bFoundBindHost = true;
						}

						if (pUser && pUser->GetDCCBindHost() == sBindHost) {
							k["Checked"] = "true";
							bFoundDCCBindHost = true;
						}
					}

					// If our current bindhost is not in the global list...
					if (pUser && !bFoundBindHost && !pUser->GetBindHost().empty()) {
						CTemplate& l = Tmpl.AddRow("BindHostLoop");

						l["BindHost"] = pUser->GetBindHost();
						l["Checked"] = "true";
					}
					if (pUser && !bFoundDCCBindHost && !pUser->GetDCCBindHost().empty()) {
						CTemplate& l = Tmpl.AddRow("DCCBindHostLoop");

						l["BindHost"] = pUser->GetDCCBindHost();
						l["Checked"] = "true";
					}
				}
			}

			vector<CString> vDirs;
			WebSock.GetAvailSkins(vDirs);

			for (unsigned int d = 0; d < vDirs.size(); d++) {
				const CString& SubDir = vDirs[d];
				CTemplate& l = Tmpl.AddRow("SkinLoop");
				l["Name"] = SubDir;

				if (pUser && SubDir == pUser->GetSkinName()) {
					l["Checked"] = "true";
				}
			}

			set<CModInfo> ssUserMods;
			CZNC::Get().GetModules().GetAvailableMods(ssUserMods);

			for (set<CModInfo>::iterator it = ssUserMods.begin(); it != ssUserMods.end(); ++it) {
				const CModInfo& Info = *it;
				CTemplate& l = Tmpl.AddRow("ModuleLoop");

				l["Name"] = Info.GetName();
				l["Description"] = Info.GetDescription();
				l["Wiki"] = Info.GetWikiPage();
				l["HasArgs"] = CString(Info.GetHasArgs());
				l["ArgsHelpText"] = Info.GetArgsHelpText();

				CModule *pModule = NULL;
				if (pUser) {
					pModule = pUser->GetModules().FindModule(Info.GetName());
					// Check if module is loaded by all or some networks
					const vector<CIRCNetwork*>& userNetworks = pUser->GetNetworks();
					unsigned int networksWithRenderedModuleCount = 0;
					for (unsigned int networkIndex = 0; networkIndex < userNetworks.size(); ++networkIndex) {
						const CIRCNetwork* pCurrentNetwork = userNetworks[networkIndex];
						const CModules& networkModules = pCurrentNetwork->GetModules();
						if (networkModules.FindModule(Info.GetName())) {
							networksWithRenderedModuleCount++;
						}
					}
					l["CanBeLoadedByNetwork"] = CString(Info.SupportsType(CModInfo::NetworkModule));
					l["LoadedByAllNetworks"] = CString(networksWithRenderedModuleCount == userNetworks.size());
					l["LoadedBySomeNetworks"] = CString(networksWithRenderedModuleCount != 0);
				}
				if (pModule) {
					l["Checked"] = "true";
					l["Args"] = pModule->GetArgs();
					if (CModInfo::UserModule == GetType() && Info.GetName() == GetModName()) {
						l["Disabled"] = "true";
					}
				}
				l["CanBeLoadedGlobally"] = CString(Info.SupportsType(CModInfo::GlobalModule));
				// Check if module is loaded globally
				l["LoadedGlobally"] = CString(CZNC::Get().GetModules().FindModule(Info.GetName()) != NULL);

				if (!spSession->IsAdmin() && pUser && pUser->DenyLoadMod()) {
					l["Disabled"] = "true";
				}
			}

			CTemplate& o1 = Tmpl.AddRow("OptionLoop");
			o1["Name"] = "autoclearchanbuffer";
			o1["DisplayName"] = "Auto Clear Chan Buffer";
			o1["Tooltip"] = "Automatically Clear Channel Buffer After Playback (the default value for new channels)";
			if (!pUser || pUser->AutoClearChanBuffer()) { o1["Checked"] = "true"; }

			/* o2 used to be auto cycle which was removed */

			CTemplate& o4 = Tmpl.AddRow("OptionLoop");
			o4["Name"] = "multiclients";
			o4["DisplayName"] = "Multi Clients";
			if (!pUser || pUser->MultiClients()) { o4["Checked"] = "true"; }

			CTemplate& o7 = Tmpl.AddRow("OptionLoop");
			o7["Name"] = "appendtimestamp";
			o7["DisplayName"] = "Append Timestamps";
			if (pUser && pUser->GetTimestampAppend()) { o7["Checked"] = "true"; }

			CTemplate& o8 = Tmpl.AddRow("OptionLoop");
			o8["Name"] = "prependtimestamp";
			o8["DisplayName"] = "Prepend Timestamps";
			if (pUser && pUser->GetTimestampPrepend()) { o8["Checked"] = "true"; }

			if (spSession->IsAdmin()) {
				CTemplate& o9 = Tmpl.AddRow("OptionLoop");
				o9["Name"] = "denyloadmod";
				o9["DisplayName"] = "Deny LoadMod";
				if (pUser && pUser->DenyLoadMod()) { o9["Checked"] = "true"; }

				CTemplate& o10 = Tmpl.AddRow("OptionLoop");
				o10["Name"] = "isadmin";
				o10["DisplayName"] = "Admin";
				if (pUser && pUser->IsAdmin()) { o10["Checked"] = "true"; }
				if (pUser && pUser == CZNC::Get().FindUser(WebSock.GetUser())) { o10["Disabled"] = "true"; }

				CTemplate& o11 = Tmpl.AddRow("OptionLoop");
				o11["Name"] = "denysetbindhost";
				o11["DisplayName"] = "Deny SetBindHost";
				if (pUser && pUser->DenySetBindHost()) { o11["Checked"] = "true"; }
			}

			CTemplate& o12 = Tmpl.AddRow("OptionLoop");
			o12["Name"] = "autoclearquerybuffer";
			o12["DisplayName"] = "Auto Clear Query Buffer";
			o12["Tooltip"] = "Automatically Clear Query Buffer After Playback";
			if (!pUser || pUser->AutoClearQueryBuffer()) { o12["Checked"] = "true"; }

			FOR_EACH_MODULE(i, pUser) {
				CTemplate& mod = Tmpl.AddRow("EmbeddedModuleLoop");
				mod.insert(Tmpl.begin(), Tmpl.end());
				mod["WebadminAction"] = "display";
				if ((*i)->OnEmbeddedWebRequest(WebSock, "webadmin/user", mod)) {
					mod["Embed"] = WebSock.FindTmpl(*i, "WebadminUser.tmpl");
					mod["ModName"] = (*i)->GetModName();
				}
			}

			return true;
		}

		/* If pUser is NULL, we are adding a user, else we are editing this one */

		CString sUsername = WebSock.GetParam("user");
		if (!pUser && CZNC::Get().FindUser(sUsername)) {
			WebSock.PrintErrorPage("Invalid Submission [User " + sUsername + " already exists]");
			return true;
		}

		CUser* pNewUser = GetNewUser(WebSock, pUser);
		if (!pNewUser) {
			// GetNewUser already called WebSock.PrintErrorPage()
			return true;
		}

		CString sErr;
		CString sAction;

		if (!pUser) {
			CString sClone = WebSock.GetParam("clone");
			if (CUser *pCloneUser = CZNC::Get().FindUser(sClone)) {
				pNewUser->CloneNetworks(*pCloneUser);
			}

			// Add User Submission
			if (!CZNC::Get().AddUser(pNewUser, sErr)) {
				delete pNewUser;
				WebSock.PrintErrorPage("Invalid submission [" + sErr + "]");
				return true;
			}

			pUser = pNewUser;
			sAction = "added";
		} else {
			// Edit User Submission
			if (!pUser->Clone(*pNewUser, sErr, false)) {
				delete pNewUser;
				WebSock.PrintErrorPage("Invalid Submission [" + sErr + "]");
				return true;
			}

			delete pNewUser;
			sAction = "edited";
		}

		CTemplate TmplMod;
		TmplMod["Username"] = sUsername;
		TmplMod["WebadminAction"] = "change";
		FOR_EACH_MODULE(it, pUser) {
			(*it)->OnEmbeddedWebRequest(WebSock, "webadmin/user", TmplMod);
		}

		if (!CZNC::Get().WriteConfig()) {
			WebSock.PrintErrorPage("User " + sAction + ", but config was not written");
			return true;
		}

		if (spSession->IsAdmin() && WebSock.HasParam("submit_return")) {
			WebSock.Redirect(GetWebPath() + "listusers");
		} else {
			WebSock.Redirect(GetWebPath() + "edituser?user=" + pUser->GetUserName());
		}

		/* we don't want the template to be printed while we redirect */
		return false;
	}

	bool ListUsersPage(CWebSock& WebSock, CTemplate& Tmpl) {
		std::shared_ptr<CWebSession> spSession = WebSock.GetSession();
		const map<CString,CUser*>& msUsers = CZNC::Get().GetUserMap();
		Tmpl["Title"] = "Manage Users";
		Tmpl["Action"] = "listusers";

		unsigned int a = 0;

		for (map<CString,CUser*>::const_iterator it = msUsers.begin(); it != msUsers.end(); ++it, a++) {
			CTemplate& l = Tmpl.AddRow("UserLoop");
			CUser& User = *it->second;

			l["Username"] = User.GetUserName();
			l["Clients"] = CString(User.GetAllClients().size());
			l["Networks"] = CString(User.GetNetworks().size());

			if (&User == spSession->GetUser()) {
				l["IsSelf"] = "true";
			}
		}

		return true;
	}

	bool TrafficPage(CWebSock& WebSock, CTemplate& Tmpl) {
		Tmpl["Title"] = "Traffic Info";
		Tmpl["Uptime"] = CZNC::Get().GetUptime();

		const map<CString,CUser*>& msUsers = CZNC::Get().GetUserMap();
		Tmpl["TotalUsers"] = CString(msUsers.size());

		size_t uiNetworks = 0, uiAttached = 0, uiClients = 0, uiServers = 0;

		for (map<CString,CUser*>::const_iterator it = msUsers.begin(); it != msUsers.end(); ++it) {
			CUser& User = *it->second;
			vector<CIRCNetwork*> vNetworks = User.GetNetworks();

			for (vector<CIRCNetwork*>::const_iterator it2 = vNetworks.begin(); it2 != vNetworks.end(); ++it2) {
				CIRCNetwork *pNetwork = *it2;
				uiNetworks++;

				if (pNetwork->IsIRCConnected()) {
					uiServers++;
				}

				if (pNetwork->IsNetworkAttached()) {
					uiAttached++;
				}

				uiClients += pNetwork->GetClients().size();
			}

			uiClients += User.GetUserClients().size();
		}

		Tmpl["TotalNetworks"] = CString(uiNetworks);
		Tmpl["AttachedNetworks"] = CString(uiAttached);
		Tmpl["TotalCConnections"] = CString(uiClients);
		Tmpl["TotalIRCConnections"] = CString(uiServers);

		CZNC::TrafficStatsPair Users, ZNC, Total;
		CZNC::TrafficStatsMap traffic = CZNC::Get().GetTrafficStats(Users, ZNC, Total);
		CZNC::TrafficStatsMap::const_iterator it;

		for (it = traffic.begin(); it != traffic.end(); ++it) {
			CTemplate& l = Tmpl.AddRow("TrafficLoop");

			l["Username"] = it->first;
			l["In"] = CString::ToByteStr(it->second.first);
			l["Out"] = CString::ToByteStr(it->second.second);
			l["Total"] = CString::ToByteStr(it->second.first + it->second.second);
		}

		Tmpl["UserIn"] = CString::ToByteStr(Users.first);
		Tmpl["UserOut"] = CString::ToByteStr(Users.second);
		Tmpl["UserTotal"] = CString::ToByteStr(Users.first + Users.second);

		Tmpl["ZNCIn"] = CString::ToByteStr(ZNC.first);
		Tmpl["ZNCOut"] = CString::ToByteStr(ZNC.second);
		Tmpl["ZNCTotal"] = CString::ToByteStr(ZNC.first + ZNC.second);

		Tmpl["AllIn"] = CString::ToByteStr(Total.first);
		Tmpl["AllOut"] = CString::ToByteStr(Total.second);
		Tmpl["AllTotal"] = CString::ToByteStr(Total.first + Total.second);

		return true;
	}

	bool AddListener(CWebSock& WebSock, CTemplate& Tmpl) {
		unsigned short uPort = WebSock.GetParam("port").ToUShort();
		CString sHost = WebSock.GetParam("host");
		CString sURIPrefix = WebSock.GetParam("uriprefix");
		if (sHost == "*") sHost = "";
		bool bSSL = WebSock.GetParam("ssl").ToBool();
		bool bIPv4 = WebSock.GetParam("ipv4").ToBool();
		bool bIPv6 = WebSock.GetParam("ipv6").ToBool();
		bool bIRC = WebSock.GetParam("irc").ToBool();
		bool bWeb = WebSock.GetParam("web").ToBool();

		EAddrType eAddr = ADDR_ALL;
		if (bIPv4) {
			if (bIPv6) {
				eAddr = ADDR_ALL;
			} else {
				eAddr = ADDR_IPV4ONLY;
			}
		} else {
			if (bIPv6) {
				eAddr = ADDR_IPV6ONLY;
			} else {
				WebSock.GetSession()->AddError("Choose either IPv4 or IPv6 or both.");
				return SettingsPage(WebSock, Tmpl);
			}
		}

		CListener::EAcceptType eAccept;
		if (bIRC) {
			if (bWeb) {
				eAccept = CListener::ACCEPT_ALL;
			} else {
				eAccept = CListener::ACCEPT_IRC;
			}
		} else {
			if (bWeb) {
				eAccept = CListener::ACCEPT_HTTP;
			} else {
				WebSock.GetSession()->AddError("Choose either IRC or Web or both.");
				return SettingsPage(WebSock, Tmpl);
			}
		}

		CString sMessage;
		if (CZNC::Get().AddListener(uPort, sHost, sURIPrefix, bSSL, eAddr, eAccept, sMessage)) {
			if (!sMessage.empty()) {
				WebSock.GetSession()->AddSuccess(sMessage);
			}
			if (!CZNC::Get().WriteConfig()) {
				WebSock.GetSession()->AddError("Port changed, but config was not written");
			}
		} else {
			WebSock.GetSession()->AddError(sMessage);
		}

		return SettingsPage(WebSock, Tmpl);
	}

	bool DelListener(CWebSock& WebSock, CTemplate& Tmpl) {
		unsigned short uPort = WebSock.GetParam("port").ToUShort();
		CString sHost = WebSock.GetParam("host");
		bool bIPv4 = WebSock.GetParam("ipv4").ToBool();
		bool bIPv6 = WebSock.GetParam("ipv6").ToBool();

		EAddrType eAddr = ADDR_ALL;
		if (bIPv4) {
			if (bIPv6) {
				eAddr = ADDR_ALL;
			} else {
				eAddr = ADDR_IPV4ONLY;
			}
		} else {
			if (bIPv6) {
				eAddr = ADDR_IPV6ONLY;
			} else {
				WebSock.GetSession()->AddError("Invalid request.");
				return SettingsPage(WebSock, Tmpl);
			}
		}

		CListener* pListener = CZNC::Get().FindListener(uPort, sHost, eAddr);
		if (pListener) {
			CZNC::Get().DelListener(pListener);
			if (!CZNC::Get().WriteConfig()) {
				WebSock.GetSession()->AddError("Port changed, but config was not written");
			}
		} else {
			WebSock.GetSession()->AddError("The specified listener was not found.");
		}

		return SettingsPage(WebSock, Tmpl);
	}

	bool SettingsPage(CWebSock& WebSock, CTemplate& Tmpl) {
		Tmpl.SetFile("settings.tmpl");
		if (!WebSock.GetParam("submitted").ToUInt()) {
			Tmpl["Action"] = "settings";
			Tmpl["Title"] = "Settings";
			Tmpl["StatusPrefix"] = CZNC::Get().GetStatusPrefix();
			Tmpl["MaxBufferSize"] = CString(CZNC::Get().GetMaxBufferSize());
			Tmpl["ConnectDelay"] = CString(CZNC::Get().GetConnectDelay());
			Tmpl["ServerThrottle"] = CString(CZNC::Get().GetServerThrottle());
			Tmpl["AnonIPLimit"] = CString(CZNC::Get().GetAnonIPLimit());
			Tmpl["ProtectWebSessions"] = CString(CZNC::Get().GetProtectWebSessions());
			Tmpl["HideVersion"] = CString(CZNC::Get().GetHideVersion());

			const VCString& vsBindHosts = CZNC::Get().GetBindHosts();
			for (unsigned int a = 0; a < vsBindHosts.size(); a++) {
				CTemplate& l = Tmpl.AddRow("BindHostLoop");
				l["BindHost"] = vsBindHosts[a];
			}

			const VCString& vsMotd = CZNC::Get().GetMotd();
			for (unsigned int b = 0; b < vsMotd.size(); b++) {
				CTemplate& l = Tmpl.AddRow("MOTDLoop");
				l["Line"] = vsMotd[b];
			}

			const vector<CListener*>& vpListeners = CZNC::Get().GetListeners();
			for (unsigned int c = 0; c < vpListeners.size(); c++) {
				CListener* pListener = vpListeners[c];
				CTemplate& l = Tmpl.AddRow("ListenLoop");

				l["Port"] = CString(pListener->GetPort());
				l["BindHost"] = pListener->GetBindHost();

				l["IsWeb"] = CString(pListener->GetAcceptType() != CListener::ACCEPT_IRC);
				l["IsIRC"] = CString(pListener->GetAcceptType() != CListener::ACCEPT_HTTP);

				l["URIPrefix"] = pListener->GetURIPrefix() + "/";

				// simple protection for user from shooting his own foot
				// TODO check also for hosts/families
				// such check is only here, user still can forge HTTP request to delete web port
				l["SuggestDeletion"] = CString(pListener->GetPort() != WebSock.GetLocalPort());
>>>>>>> 13ce4e3a

#ifdef HAVE_LIBSSL
                if (pListener->IsSSL()) {
                    l["IsSSL"] = "true";
                }
#endif

#ifdef HAVE_IPV6
                switch (pListener->GetAddrType()) {
                    case ADDR_IPV4ONLY:
                        l["IsIPV4"] = "true";
                        break;
                    case ADDR_IPV6ONLY:
                        l["IsIPV6"] = "true";
                        break;
                    case ADDR_ALL:
                        l["IsIPV4"] = "true";
                        l["IsIPV6"] = "true";
                        break;
                }
#else
                l["IsIPV4"] = "true";
#endif
            }

            vector<CString> vDirs;
            WebSock.GetAvailSkins(vDirs);

            for (const CString& SubDir : vDirs) {
                CTemplate& l = Tmpl.AddRow("SkinLoop");
                l["Name"] = SubDir;

                if (SubDir == CZNC::Get().GetSkinName()) {
                    l["Checked"] = "true";
                }
            }

            set<CModInfo> ssGlobalMods;
            CZNC::Get().GetModules().GetAvailableMods(ssGlobalMods,
                                                      CModInfo::GlobalModule);

            for (const CModInfo& Info : ssGlobalMods) {
                CTemplate& l = Tmpl.AddRow("ModuleLoop");

                CModule* pModule =
                    CZNC::Get().GetModules().FindModule(Info.GetName());
                if (pModule) {
                    l["Checked"] = "true";
                    l["Args"] = pModule->GetArgs();
                    if (CModInfo::GlobalModule == GetType() &&
                        Info.GetName() == GetModName()) {
                        l["Disabled"] = "true";
                    }
                }

                l["Name"] = Info.GetName();
                l["Description"] = Info.GetDescription();
                l["Wiki"] = Info.GetWikiPage();
                l["HasArgs"] = CString(Info.GetHasArgs());
                l["ArgsHelpText"] = Info.GetArgsHelpText();

                // Check if the module is loaded by all or some users, and/or by
                // all or some networks
                unsigned int usersWithRenderedModuleCount = 0;
                unsigned int networksWithRenderedModuleCount = 0;
                unsigned int networksCount = 0;
                const map<CString, CUser*>& allUsers = CZNC::Get().GetUserMap();
                for (const auto& it : allUsers) {
                    const CUser* pUser = it.second;

                    // Count users which has loaded a render module
                    const CModules& userModules = pUser->GetModules();
                    if (userModules.FindModule(Info.GetName())) {
                        usersWithRenderedModuleCount++;
                    }
                    // Count networks which has loaded a render module
                    const vector<CIRCNetwork*>& userNetworks =
                        pUser->GetNetworks();
                    networksCount += userNetworks.size();
                    for (const CIRCNetwork* pCurrentNetwork : userNetworks) {
                        if (pCurrentNetwork->GetModules().FindModule(
                                Info.GetName())) {
                            networksWithRenderedModuleCount++;
                        }
                    }
                }
                l["CanBeLoadedByNetwork"] =
                    CString(Info.SupportsType(CModInfo::NetworkModule));
                l["LoadedByAllNetworks"] =
                    CString(networksWithRenderedModuleCount == networksCount);
                l["LoadedBySomeNetworks"] =
                    CString(networksWithRenderedModuleCount != 0);

                l["CanBeLoadedByUser"] =
                    CString(Info.SupportsType(CModInfo::UserModule));
                l["LoadedByAllUsers"] =
                    CString(usersWithRenderedModuleCount == allUsers.size());
                l["LoadedBySomeUsers"] =
                    CString(usersWithRenderedModuleCount != 0);
            }

            return true;
        }

        CString sArg;
        sArg = WebSock.GetParam("statusprefix");
        CZNC::Get().SetStatusPrefix(sArg);
        sArg = WebSock.GetParam("maxbufsize");
        CZNC::Get().SetMaxBufferSize(sArg.ToUInt());
        sArg = WebSock.GetParam("connectdelay");
        CZNC::Get().SetConnectDelay(sArg.ToUInt());
        sArg = WebSock.GetParam("serverthrottle");
        CZNC::Get().SetServerThrottle(sArg.ToUInt());
        sArg = WebSock.GetParam("anoniplimit");
        CZNC::Get().SetAnonIPLimit(sArg.ToUInt());
        sArg = WebSock.GetParam("protectwebsessions");
        CZNC::Get().SetProtectWebSessions(sArg.ToBool());
        sArg = WebSock.GetParam("hideversion");
        CZNC::Get().SetHideVersion(sArg.ToBool());

        VCString vsArgs;
        WebSock.GetRawParam("motd").Split("\n", vsArgs);
        CZNC::Get().ClearMotd();

        for (const CString& sMotd : vsArgs) {
            CZNC::Get().AddMotd(sMotd.TrimRight_n());
        }

        CZNC::Get().SetSkinName(WebSock.GetParam("skin"));

        set<CString> ssArgs;
        WebSock.GetParamValues("loadmod", ssArgs);

        for (const CString& s : ssArgs) {
            CString sModRet;
            CString sModName = s.TrimRight_n("\r");
            CString sModLoadError;

            if (!sModName.empty()) {
                CString sArgs = WebSock.GetParam("modargs_" + sModName);

                CModule* pMod = CZNC::Get().GetModules().FindModule(sModName);
                if (!pMod) {
                    if (!CZNC::Get().GetModules().LoadModule(
                            sModName, sArgs, CModInfo::GlobalModule, nullptr,
                            nullptr, sModRet)) {
                        sModLoadError = "Unable to load module [" + sModName +
                                        "] [" + sModRet + "]";
                    }
                } else if (pMod->GetArgs() != sArgs) {
                    if (!CZNC::Get().GetModules().ReloadModule(
                            sModName, sArgs, nullptr, nullptr, sModRet)) {
                        sModLoadError = "Unable to reload module [" + sModName +
                                        "] [" + sModRet + "]";
                    }
                }

                if (!sModLoadError.empty()) {
                    DEBUG(sModLoadError);
                    WebSock.GetSession()->AddError(sModLoadError);
                }
            }
        }

        const CModules& vCurMods = CZNC::Get().GetModules();
        set<CString> ssUnloadMods;

        for (const CModule* pCurMod : vCurMods) {
            if (ssArgs.find(pCurMod->GetModName()) == ssArgs.end() &&
                (CModInfo::GlobalModule != GetType() ||
                 pCurMod->GetModName() != GetModName())) {
                ssUnloadMods.insert(pCurMod->GetModName());
            }
        }

        for (const CString& sMod : ssUnloadMods) {
            CZNC::Get().GetModules().UnloadModule(sMod);
        }

        if (!CZNC::Get().WriteConfig()) {
            WebSock.GetSession()->AddError(
                "Settings changed, but config was not written");
        }

        WebSock.Redirect(GetWebPath() + "settings");
        /* we don't want the template to be printed while we redirect */
        return false;
    }
};

template <>
void TModInfo<CWebAdminMod>(CModInfo& Info) {
    Info.AddType(CModInfo::UserModule);
    Info.SetWikiPage("webadmin");
}

GLOBALMODULEDEFS(CWebAdminMod, "Web based administration module.")<|MERGE_RESOLUTION|>--- conflicted
+++ resolved
@@ -1380,7 +1380,6 @@
             Tmpl["EncodingUtf"] = "legacy";
 #endif
 
-<<<<<<< HEAD
             // To change BindHosts be admin or don't have DenySetBindHost
             if (spSession->IsAdmin() ||
                 !spSession->GetUser()->DenySetBindHost()) {
@@ -1548,7 +1547,7 @@
 
         CUser* pNewUser = GetNewUser(WebSock, pUser);
         if (!pNewUser) {
-            WebSock.PrintErrorPage("Invalid user settings");
+            // GetNewUser already called WebSock.PrintErrorPage()
             return true;
         }
 
@@ -1854,463 +1853,6 @@
                 // delete web port
                 l["SuggestDeletion"] =
                     CString(pListener->GetPort() != WebSock.GetLocalPort());
-=======
-			// To change BindHosts be admin or don't have DenySetBindHost
-			if (spSession->IsAdmin() || !spSession->GetUser()->DenySetBindHost()) {
-				Tmpl["BindHostEdit"] = "true";
-				const VCString& vsBindHosts = CZNC::Get().GetBindHosts();
-				if (vsBindHosts.empty()) {
-					if (pUser) {
-						Tmpl["BindHost"] = pUser->GetBindHost();
-						Tmpl["DCCBindHost"] = pUser->GetDCCBindHost();
-					}
-				} else {
-					bool bFoundBindHost = false;
-					bool bFoundDCCBindHost = false;
-					for (unsigned int b = 0; b < vsBindHosts.size(); b++) {
-						const CString& sBindHost = vsBindHosts[b];
-						CTemplate& l = Tmpl.AddRow("BindHostLoop");
-						CTemplate& k = Tmpl.AddRow("DCCBindHostLoop");
-
-						l["BindHost"] = sBindHost;
-						k["BindHost"] = sBindHost;
-
-						if (pUser && pUser->GetBindHost() == sBindHost) {
-							l["Checked"] = "true";
-							bFoundBindHost = true;
-						}
-
-						if (pUser && pUser->GetDCCBindHost() == sBindHost) {
-							k["Checked"] = "true";
-							bFoundDCCBindHost = true;
-						}
-					}
-
-					// If our current bindhost is not in the global list...
-					if (pUser && !bFoundBindHost && !pUser->GetBindHost().empty()) {
-						CTemplate& l = Tmpl.AddRow("BindHostLoop");
-
-						l["BindHost"] = pUser->GetBindHost();
-						l["Checked"] = "true";
-					}
-					if (pUser && !bFoundDCCBindHost && !pUser->GetDCCBindHost().empty()) {
-						CTemplate& l = Tmpl.AddRow("DCCBindHostLoop");
-
-						l["BindHost"] = pUser->GetDCCBindHost();
-						l["Checked"] = "true";
-					}
-				}
-			}
-
-			vector<CString> vDirs;
-			WebSock.GetAvailSkins(vDirs);
-
-			for (unsigned int d = 0; d < vDirs.size(); d++) {
-				const CString& SubDir = vDirs[d];
-				CTemplate& l = Tmpl.AddRow("SkinLoop");
-				l["Name"] = SubDir;
-
-				if (pUser && SubDir == pUser->GetSkinName()) {
-					l["Checked"] = "true";
-				}
-			}
-
-			set<CModInfo> ssUserMods;
-			CZNC::Get().GetModules().GetAvailableMods(ssUserMods);
-
-			for (set<CModInfo>::iterator it = ssUserMods.begin(); it != ssUserMods.end(); ++it) {
-				const CModInfo& Info = *it;
-				CTemplate& l = Tmpl.AddRow("ModuleLoop");
-
-				l["Name"] = Info.GetName();
-				l["Description"] = Info.GetDescription();
-				l["Wiki"] = Info.GetWikiPage();
-				l["HasArgs"] = CString(Info.GetHasArgs());
-				l["ArgsHelpText"] = Info.GetArgsHelpText();
-
-				CModule *pModule = NULL;
-				if (pUser) {
-					pModule = pUser->GetModules().FindModule(Info.GetName());
-					// Check if module is loaded by all or some networks
-					const vector<CIRCNetwork*>& userNetworks = pUser->GetNetworks();
-					unsigned int networksWithRenderedModuleCount = 0;
-					for (unsigned int networkIndex = 0; networkIndex < userNetworks.size(); ++networkIndex) {
-						const CIRCNetwork* pCurrentNetwork = userNetworks[networkIndex];
-						const CModules& networkModules = pCurrentNetwork->GetModules();
-						if (networkModules.FindModule(Info.GetName())) {
-							networksWithRenderedModuleCount++;
-						}
-					}
-					l["CanBeLoadedByNetwork"] = CString(Info.SupportsType(CModInfo::NetworkModule));
-					l["LoadedByAllNetworks"] = CString(networksWithRenderedModuleCount == userNetworks.size());
-					l["LoadedBySomeNetworks"] = CString(networksWithRenderedModuleCount != 0);
-				}
-				if (pModule) {
-					l["Checked"] = "true";
-					l["Args"] = pModule->GetArgs();
-					if (CModInfo::UserModule == GetType() && Info.GetName() == GetModName()) {
-						l["Disabled"] = "true";
-					}
-				}
-				l["CanBeLoadedGlobally"] = CString(Info.SupportsType(CModInfo::GlobalModule));
-				// Check if module is loaded globally
-				l["LoadedGlobally"] = CString(CZNC::Get().GetModules().FindModule(Info.GetName()) != NULL);
-
-				if (!spSession->IsAdmin() && pUser && pUser->DenyLoadMod()) {
-					l["Disabled"] = "true";
-				}
-			}
-
-			CTemplate& o1 = Tmpl.AddRow("OptionLoop");
-			o1["Name"] = "autoclearchanbuffer";
-			o1["DisplayName"] = "Auto Clear Chan Buffer";
-			o1["Tooltip"] = "Automatically Clear Channel Buffer After Playback (the default value for new channels)";
-			if (!pUser || pUser->AutoClearChanBuffer()) { o1["Checked"] = "true"; }
-
-			/* o2 used to be auto cycle which was removed */
-
-			CTemplate& o4 = Tmpl.AddRow("OptionLoop");
-			o4["Name"] = "multiclients";
-			o4["DisplayName"] = "Multi Clients";
-			if (!pUser || pUser->MultiClients()) { o4["Checked"] = "true"; }
-
-			CTemplate& o7 = Tmpl.AddRow("OptionLoop");
-			o7["Name"] = "appendtimestamp";
-			o7["DisplayName"] = "Append Timestamps";
-			if (pUser && pUser->GetTimestampAppend()) { o7["Checked"] = "true"; }
-
-			CTemplate& o8 = Tmpl.AddRow("OptionLoop");
-			o8["Name"] = "prependtimestamp";
-			o8["DisplayName"] = "Prepend Timestamps";
-			if (pUser && pUser->GetTimestampPrepend()) { o8["Checked"] = "true"; }
-
-			if (spSession->IsAdmin()) {
-				CTemplate& o9 = Tmpl.AddRow("OptionLoop");
-				o9["Name"] = "denyloadmod";
-				o9["DisplayName"] = "Deny LoadMod";
-				if (pUser && pUser->DenyLoadMod()) { o9["Checked"] = "true"; }
-
-				CTemplate& o10 = Tmpl.AddRow("OptionLoop");
-				o10["Name"] = "isadmin";
-				o10["DisplayName"] = "Admin";
-				if (pUser && pUser->IsAdmin()) { o10["Checked"] = "true"; }
-				if (pUser && pUser == CZNC::Get().FindUser(WebSock.GetUser())) { o10["Disabled"] = "true"; }
-
-				CTemplate& o11 = Tmpl.AddRow("OptionLoop");
-				o11["Name"] = "denysetbindhost";
-				o11["DisplayName"] = "Deny SetBindHost";
-				if (pUser && pUser->DenySetBindHost()) { o11["Checked"] = "true"; }
-			}
-
-			CTemplate& o12 = Tmpl.AddRow("OptionLoop");
-			o12["Name"] = "autoclearquerybuffer";
-			o12["DisplayName"] = "Auto Clear Query Buffer";
-			o12["Tooltip"] = "Automatically Clear Query Buffer After Playback";
-			if (!pUser || pUser->AutoClearQueryBuffer()) { o12["Checked"] = "true"; }
-
-			FOR_EACH_MODULE(i, pUser) {
-				CTemplate& mod = Tmpl.AddRow("EmbeddedModuleLoop");
-				mod.insert(Tmpl.begin(), Tmpl.end());
-				mod["WebadminAction"] = "display";
-				if ((*i)->OnEmbeddedWebRequest(WebSock, "webadmin/user", mod)) {
-					mod["Embed"] = WebSock.FindTmpl(*i, "WebadminUser.tmpl");
-					mod["ModName"] = (*i)->GetModName();
-				}
-			}
-
-			return true;
-		}
-
-		/* If pUser is NULL, we are adding a user, else we are editing this one */
-
-		CString sUsername = WebSock.GetParam("user");
-		if (!pUser && CZNC::Get().FindUser(sUsername)) {
-			WebSock.PrintErrorPage("Invalid Submission [User " + sUsername + " already exists]");
-			return true;
-		}
-
-		CUser* pNewUser = GetNewUser(WebSock, pUser);
-		if (!pNewUser) {
-			// GetNewUser already called WebSock.PrintErrorPage()
-			return true;
-		}
-
-		CString sErr;
-		CString sAction;
-
-		if (!pUser) {
-			CString sClone = WebSock.GetParam("clone");
-			if (CUser *pCloneUser = CZNC::Get().FindUser(sClone)) {
-				pNewUser->CloneNetworks(*pCloneUser);
-			}
-
-			// Add User Submission
-			if (!CZNC::Get().AddUser(pNewUser, sErr)) {
-				delete pNewUser;
-				WebSock.PrintErrorPage("Invalid submission [" + sErr + "]");
-				return true;
-			}
-
-			pUser = pNewUser;
-			sAction = "added";
-		} else {
-			// Edit User Submission
-			if (!pUser->Clone(*pNewUser, sErr, false)) {
-				delete pNewUser;
-				WebSock.PrintErrorPage("Invalid Submission [" + sErr + "]");
-				return true;
-			}
-
-			delete pNewUser;
-			sAction = "edited";
-		}
-
-		CTemplate TmplMod;
-		TmplMod["Username"] = sUsername;
-		TmplMod["WebadminAction"] = "change";
-		FOR_EACH_MODULE(it, pUser) {
-			(*it)->OnEmbeddedWebRequest(WebSock, "webadmin/user", TmplMod);
-		}
-
-		if (!CZNC::Get().WriteConfig()) {
-			WebSock.PrintErrorPage("User " + sAction + ", but config was not written");
-			return true;
-		}
-
-		if (spSession->IsAdmin() && WebSock.HasParam("submit_return")) {
-			WebSock.Redirect(GetWebPath() + "listusers");
-		} else {
-			WebSock.Redirect(GetWebPath() + "edituser?user=" + pUser->GetUserName());
-		}
-
-		/* we don't want the template to be printed while we redirect */
-		return false;
-	}
-
-	bool ListUsersPage(CWebSock& WebSock, CTemplate& Tmpl) {
-		std::shared_ptr<CWebSession> spSession = WebSock.GetSession();
-		const map<CString,CUser*>& msUsers = CZNC::Get().GetUserMap();
-		Tmpl["Title"] = "Manage Users";
-		Tmpl["Action"] = "listusers";
-
-		unsigned int a = 0;
-
-		for (map<CString,CUser*>::const_iterator it = msUsers.begin(); it != msUsers.end(); ++it, a++) {
-			CTemplate& l = Tmpl.AddRow("UserLoop");
-			CUser& User = *it->second;
-
-			l["Username"] = User.GetUserName();
-			l["Clients"] = CString(User.GetAllClients().size());
-			l["Networks"] = CString(User.GetNetworks().size());
-
-			if (&User == spSession->GetUser()) {
-				l["IsSelf"] = "true";
-			}
-		}
-
-		return true;
-	}
-
-	bool TrafficPage(CWebSock& WebSock, CTemplate& Tmpl) {
-		Tmpl["Title"] = "Traffic Info";
-		Tmpl["Uptime"] = CZNC::Get().GetUptime();
-
-		const map<CString,CUser*>& msUsers = CZNC::Get().GetUserMap();
-		Tmpl["TotalUsers"] = CString(msUsers.size());
-
-		size_t uiNetworks = 0, uiAttached = 0, uiClients = 0, uiServers = 0;
-
-		for (map<CString,CUser*>::const_iterator it = msUsers.begin(); it != msUsers.end(); ++it) {
-			CUser& User = *it->second;
-			vector<CIRCNetwork*> vNetworks = User.GetNetworks();
-
-			for (vector<CIRCNetwork*>::const_iterator it2 = vNetworks.begin(); it2 != vNetworks.end(); ++it2) {
-				CIRCNetwork *pNetwork = *it2;
-				uiNetworks++;
-
-				if (pNetwork->IsIRCConnected()) {
-					uiServers++;
-				}
-
-				if (pNetwork->IsNetworkAttached()) {
-					uiAttached++;
-				}
-
-				uiClients += pNetwork->GetClients().size();
-			}
-
-			uiClients += User.GetUserClients().size();
-		}
-
-		Tmpl["TotalNetworks"] = CString(uiNetworks);
-		Tmpl["AttachedNetworks"] = CString(uiAttached);
-		Tmpl["TotalCConnections"] = CString(uiClients);
-		Tmpl["TotalIRCConnections"] = CString(uiServers);
-
-		CZNC::TrafficStatsPair Users, ZNC, Total;
-		CZNC::TrafficStatsMap traffic = CZNC::Get().GetTrafficStats(Users, ZNC, Total);
-		CZNC::TrafficStatsMap::const_iterator it;
-
-		for (it = traffic.begin(); it != traffic.end(); ++it) {
-			CTemplate& l = Tmpl.AddRow("TrafficLoop");
-
-			l["Username"] = it->first;
-			l["In"] = CString::ToByteStr(it->second.first);
-			l["Out"] = CString::ToByteStr(it->second.second);
-			l["Total"] = CString::ToByteStr(it->second.first + it->second.second);
-		}
-
-		Tmpl["UserIn"] = CString::ToByteStr(Users.first);
-		Tmpl["UserOut"] = CString::ToByteStr(Users.second);
-		Tmpl["UserTotal"] = CString::ToByteStr(Users.first + Users.second);
-
-		Tmpl["ZNCIn"] = CString::ToByteStr(ZNC.first);
-		Tmpl["ZNCOut"] = CString::ToByteStr(ZNC.second);
-		Tmpl["ZNCTotal"] = CString::ToByteStr(ZNC.first + ZNC.second);
-
-		Tmpl["AllIn"] = CString::ToByteStr(Total.first);
-		Tmpl["AllOut"] = CString::ToByteStr(Total.second);
-		Tmpl["AllTotal"] = CString::ToByteStr(Total.first + Total.second);
-
-		return true;
-	}
-
-	bool AddListener(CWebSock& WebSock, CTemplate& Tmpl) {
-		unsigned short uPort = WebSock.GetParam("port").ToUShort();
-		CString sHost = WebSock.GetParam("host");
-		CString sURIPrefix = WebSock.GetParam("uriprefix");
-		if (sHost == "*") sHost = "";
-		bool bSSL = WebSock.GetParam("ssl").ToBool();
-		bool bIPv4 = WebSock.GetParam("ipv4").ToBool();
-		bool bIPv6 = WebSock.GetParam("ipv6").ToBool();
-		bool bIRC = WebSock.GetParam("irc").ToBool();
-		bool bWeb = WebSock.GetParam("web").ToBool();
-
-		EAddrType eAddr = ADDR_ALL;
-		if (bIPv4) {
-			if (bIPv6) {
-				eAddr = ADDR_ALL;
-			} else {
-				eAddr = ADDR_IPV4ONLY;
-			}
-		} else {
-			if (bIPv6) {
-				eAddr = ADDR_IPV6ONLY;
-			} else {
-				WebSock.GetSession()->AddError("Choose either IPv4 or IPv6 or both.");
-				return SettingsPage(WebSock, Tmpl);
-			}
-		}
-
-		CListener::EAcceptType eAccept;
-		if (bIRC) {
-			if (bWeb) {
-				eAccept = CListener::ACCEPT_ALL;
-			} else {
-				eAccept = CListener::ACCEPT_IRC;
-			}
-		} else {
-			if (bWeb) {
-				eAccept = CListener::ACCEPT_HTTP;
-			} else {
-				WebSock.GetSession()->AddError("Choose either IRC or Web or both.");
-				return SettingsPage(WebSock, Tmpl);
-			}
-		}
-
-		CString sMessage;
-		if (CZNC::Get().AddListener(uPort, sHost, sURIPrefix, bSSL, eAddr, eAccept, sMessage)) {
-			if (!sMessage.empty()) {
-				WebSock.GetSession()->AddSuccess(sMessage);
-			}
-			if (!CZNC::Get().WriteConfig()) {
-				WebSock.GetSession()->AddError("Port changed, but config was not written");
-			}
-		} else {
-			WebSock.GetSession()->AddError(sMessage);
-		}
-
-		return SettingsPage(WebSock, Tmpl);
-	}
-
-	bool DelListener(CWebSock& WebSock, CTemplate& Tmpl) {
-		unsigned short uPort = WebSock.GetParam("port").ToUShort();
-		CString sHost = WebSock.GetParam("host");
-		bool bIPv4 = WebSock.GetParam("ipv4").ToBool();
-		bool bIPv6 = WebSock.GetParam("ipv6").ToBool();
-
-		EAddrType eAddr = ADDR_ALL;
-		if (bIPv4) {
-			if (bIPv6) {
-				eAddr = ADDR_ALL;
-			} else {
-				eAddr = ADDR_IPV4ONLY;
-			}
-		} else {
-			if (bIPv6) {
-				eAddr = ADDR_IPV6ONLY;
-			} else {
-				WebSock.GetSession()->AddError("Invalid request.");
-				return SettingsPage(WebSock, Tmpl);
-			}
-		}
-
-		CListener* pListener = CZNC::Get().FindListener(uPort, sHost, eAddr);
-		if (pListener) {
-			CZNC::Get().DelListener(pListener);
-			if (!CZNC::Get().WriteConfig()) {
-				WebSock.GetSession()->AddError("Port changed, but config was not written");
-			}
-		} else {
-			WebSock.GetSession()->AddError("The specified listener was not found.");
-		}
-
-		return SettingsPage(WebSock, Tmpl);
-	}
-
-	bool SettingsPage(CWebSock& WebSock, CTemplate& Tmpl) {
-		Tmpl.SetFile("settings.tmpl");
-		if (!WebSock.GetParam("submitted").ToUInt()) {
-			Tmpl["Action"] = "settings";
-			Tmpl["Title"] = "Settings";
-			Tmpl["StatusPrefix"] = CZNC::Get().GetStatusPrefix();
-			Tmpl["MaxBufferSize"] = CString(CZNC::Get().GetMaxBufferSize());
-			Tmpl["ConnectDelay"] = CString(CZNC::Get().GetConnectDelay());
-			Tmpl["ServerThrottle"] = CString(CZNC::Get().GetServerThrottle());
-			Tmpl["AnonIPLimit"] = CString(CZNC::Get().GetAnonIPLimit());
-			Tmpl["ProtectWebSessions"] = CString(CZNC::Get().GetProtectWebSessions());
-			Tmpl["HideVersion"] = CString(CZNC::Get().GetHideVersion());
-
-			const VCString& vsBindHosts = CZNC::Get().GetBindHosts();
-			for (unsigned int a = 0; a < vsBindHosts.size(); a++) {
-				CTemplate& l = Tmpl.AddRow("BindHostLoop");
-				l["BindHost"] = vsBindHosts[a];
-			}
-
-			const VCString& vsMotd = CZNC::Get().GetMotd();
-			for (unsigned int b = 0; b < vsMotd.size(); b++) {
-				CTemplate& l = Tmpl.AddRow("MOTDLoop");
-				l["Line"] = vsMotd[b];
-			}
-
-			const vector<CListener*>& vpListeners = CZNC::Get().GetListeners();
-			for (unsigned int c = 0; c < vpListeners.size(); c++) {
-				CListener* pListener = vpListeners[c];
-				CTemplate& l = Tmpl.AddRow("ListenLoop");
-
-				l["Port"] = CString(pListener->GetPort());
-				l["BindHost"] = pListener->GetBindHost();
-
-				l["IsWeb"] = CString(pListener->GetAcceptType() != CListener::ACCEPT_IRC);
-				l["IsIRC"] = CString(pListener->GetAcceptType() != CListener::ACCEPT_HTTP);
-
-				l["URIPrefix"] = pListener->GetURIPrefix() + "/";
-
-				// simple protection for user from shooting his own foot
-				// TODO check also for hosts/families
-				// such check is only here, user still can forge HTTP request to delete web port
-				l["SuggestDeletion"] = CString(pListener->GetPort() != WebSock.GetLocalPort());
->>>>>>> 13ce4e3a
 
 #ifdef HAVE_LIBSSL
                 if (pListener->IsSSL()) {
